import pytest
import torch
import torch_geometric
from torch_geometric.data import Data

import QuantumGrav as QG
import numpy as np
<<<<<<< HEAD
from functools import partial
import jsonschema
=======
from pathlib import Path
from functools import partial
>>>>>>> cebd7205
import re
import datetime
from pathlib import Path
import pandas as pd

torch.multiprocessing.set_start_method("spawn", force=True)  # for dataloader

# data transform functions


# test fixtures
@pytest.fixture
def tmppath(tmp_path_factory):
    path = tmp_path_factory.mktemp("checkpoints")
    return path


@pytest.fixture
def model_config_eval():
    config = {
        "encoder_type": QG.models.GNNBlock,
        "encoder_args": [2, 32],
        "encoder_kwargs": {
            "dropout": 0.3,
            "gnn_layer_type": torch_geometric.nn.conv.GCNConv,
            "normalizer_type": torch.nn.BatchNorm1d,
            "activation_type": torch.nn.ReLU,
            "gnn_layer_args": [],
            "gnn_layer_kwargs": {"cached": False, "bias": True, "add_self_loops": True},
            "norm_args": [32],
            "norm_kwargs": {"eps": 1e-5, "momentum": 0.2},
            "skip_args": [2, 32],
            "skip_kwargs": {"weight_initializer": "kaiming_uniform"},
        },
        # After two pooling ops concatenated along dim=1, encoder output 32 -> 64 input to heads
        "downstream_tasks": [
            [
                QG.models.LinearSequential,
                [
                    [(64, 24), (24, 18), (18, 2)],
                    [torch.nn.ReLU, torch.nn.ReLU, torch.nn.Identity],
                ],
                {
                    "linear_kwargs": [
                        {"bias": True},
                        {"bias": True},
                        {"bias": False},
                    ],
                    "activation_kwargs": [{"inplace": False}, {}, {}],
                },
            ],
            [
                QG.models.LinearSequential,
                [
                    [(64, 24), (24, 18), (18, 3)],
                    [torch.nn.ReLU, torch.nn.ReLU, torch.nn.Identity],
                ],
                {
                    "linear_kwargs": [
                        {"bias": True},
                        {"bias": True},
                        {"bias": False},
                    ],
                    "activation_kwargs": [{"inplace": False}, {}, {}],
                },
            ],
        ],
        "pooling_layers": [
            [torch_geometric.nn.global_mean_pool, [], {}],
            [torch_geometric.nn.global_max_pool, [], {}],
        ],
        "aggregate_pooling_type": partial(torch.cat, dim=1),
        "active_tasks": {0: True, 1: True},
    }
    return config


@pytest.fixture
<<<<<<< HEAD
def config(model_config_eval, tmppath, create_data_zarr, read_data):
    datadir, datafiles = create_data_zarr
=======
def config(model_config_eval, tmppath):
>>>>>>> cebd7205
    cfg = {
        "training": {
            "seed": 42,
            # training loop
            "device": "cpu",
            "checkpoint_at": 20,
            "path": str(tmppath),
            # optimizer
            "optimizer_type": torch.optim.Adam,
            "optimizer_args": [],
            "optimizer_kwargs": {"lr": 0.001, "weight_decay": 0.0},
            # training loader
            "batch_size": 4,
            "num_workers": 0,
            "pin_memory": True,
            "drop_last": True,
            "num_epochs": 13,
            # "prefetch_factor": 2,
        },
        "data": {
            "pre_transform": lambda x: x,
            "transform": lambda x: x,
            "pre_filter": lambda x: True,
            "reader": read_data,
            "files": [str(f) for f in datafiles],
            "output": str(datadir),
            "validate_data": True,
            "n_processes": 2,
            "chunksize": 10,
            "shuffle": False,
            "split": [0.8, 0.1, 0.1],
        },
        "model": model_config_eval,
        "criterion": compute_loss,
        "validation": {
            "batch_size": 1,
            "num_workers": 0,
            "pin_memory": False,
            "drop_last": False,
            "shuffle": True,
            "validator": {
                "type": DummyEvaluator,
                "args": [],
                "kwargs": {},
            },
        },
        "testing": {
            "batch_size": 1,
            "num_workers": 0,
            "pin_memory": False,
            "drop_last": False,
            "shuffle": False,
            "tester": {
                "type": DummyEvaluator,
                "args": [],
                "kwargs": {},
            },
        },
        "early_stopping": {
            "type": QG.early_stopping.DefaultEarlyStopping,
            "args": [
                {
                    0: {
                        "delta": 1e-2,
                        "metric": "loss",
                        "grace_period": 8,
                        "init_best_score": 1000000.0,
                        "mode": "min",
                    },
                    1: {
                        "delta": 1e-4,
                        "metric": "other_loss",
                        "grace_period": 10,
                        "init_best_score": -1000000.0,
                        "mode": "max",
                    },
                },
                12,
            ],
            "kwargs": {
                "mode": "any",
            },
        },
    }

<<<<<<< HEAD
    return cfg


@pytest.fixture
def config_with_data(config, create_data_zarr, read_data):
    datadir, datafiles = create_data_zarr
    cfg = config
    cfg["data"] = {
        "pre_transform": lambda x: x,
        "transform": lambda x: x,
        "pre_filter": lambda x: True,
        "reader": read_data,
        "files": [str(f) for f in datafiles],
        "output": str(datadir),
        "validate_data": True,
        "n_processes": 2,
        "chunksize": 10,
        "shuffle": False,
    }

=======
>>>>>>> cebd7205
    return cfg


@pytest.fixture
def broken_config(model_config_eval):
    return {
        "training": {
            "seed": 42,
            # training loop
            "device": "cpu",
            "early_stopping_patience": 10,
            "checkpoint_at": 10,
            # optimizer
            "learning_rate": 0.001,
            "weight_decay": 0.0001,
            # training loader
            "batch_size": 4,
            "num_workers": 4,
            "pin_memory": True,
            "drop_last": True,
            "prefetch_factor": 2,
        },
        "model": model_config_eval,
        "criterion": compute_loss,
        # validation is missing -> broken
        "testing": {
            "batch_size": 1,
            "num_workers": 0,
            "pin_memory": False,
            "drop_last": False,
            "prefetch_factor": 1,
            "shuffle": False,
        },
    }


# this is needed for testing the full training loop
class DummyEvaluator:
    def __init__(self):
        self.data = pd.DataFrame(columns=["loss", "other_loss"])

    def validate(self, model, data_loader):
        # Dummy test logic
        losses = torch.rand(10)
        avg1 = losses.mean().item()
        avg2 = losses.mean().item()
        self.data.loc[len(self.data), "loss"] = avg1
        self.data.loc[len(self.data) - 1, "other_loss"] = avg2

    def test(self, model, data_loader):
        # Dummy test logic
        losses = torch.rand(10)
        avg1 = losses.mean().item()
        avg2 = losses.mean().item()
        self.data.loc[len(self.data), "loss"] = avg1
        self.data.loc[len(self.data) - 1, "other_loss"] = avg2

    def report(self, losses: list):  # type: ignore
        print("DummyEvaluator report:", losses, self.data.tail(1))


def compute_loss(
    x: dict[int, torch.Tensor], data: Data, trainer: QG.Trainer
) -> torch.Tensor:
    """Compute the loss between predictions and targets."""
    all_loss = torch.zeros(1)
    for _, task_output in x.items():
        loss = torch.nn.MSELoss()(task_output, data.y.to(torch.float32))  # type: ignore
        all_loss += loss
    return all_loss


def test_trainer_creation_works(config):
    trainer = QG.Trainer(
        config,
    )

    assert trainer.config == config
    assert trainer.criterion is compute_loss
    assert trainer.apply_model is None
    assert isinstance(trainer.early_stopping, QG.DefaultEarlyStopping)
    assert isinstance(trainer.validator, DummyEvaluator)
    assert isinstance(trainer.tester, DummyEvaluator)

    assert trainer.device == torch.device("cpu")
    assert trainer.seed == config["training"]["seed"]
    assert trainer.best_score is None
    assert trainer.best_epoch == 0
    assert trainer.epoch == 0
    assert trainer.checkpoint_at == config["training"].get("checkpoint_at", None)

    assert isinstance(trainer.optimizer, torch.optim.Optimizer)
    assert isinstance(trainer.model, (QG.GNNModel, torch.nn.Module))


def test_trainer_creation_broken(broken_config):
    with pytest.raises(
        jsonschema.ValidationError,
        match="'validation' is a required property",
    ):
        QG.Trainer(
            broken_config,
        )


def test_trainer_init_model(config):
    trainer = QG.Trainer(
        config,
    )
    model = trainer.initialize_model()
    assert model is not None
    assert isinstance(model, QG.GNNModel)


def test_trainer_init_optimizer(config):
    trainer = QG.Trainer(
        config,
    )

    # need a model to initialize the optimizer
    model = trainer.initialize_model()
    assert model is not None
    assert isinstance(model, QG.GNNModel)

    optimizer = trainer.initialize_optimizer()
    assert optimizer is not None
    assert isinstance(optimizer, torch.optim.Optimizer)


def test_trainer_prepare_dataloader(make_dataset, config):
    trainer = QG.Trainer(
        config,
    )

    train_loader, val_loader, test_loader = trainer.prepare_dataloaders(
        make_dataset, split=[0.8, 0.1, 0.1]
    )

    assert len(train_loader) == 3
    assert len(val_loader) == 1
    assert len(test_loader) == 2

    for batch in train_loader:
        assert isinstance(batch, Data)
        assert batch.x is not None
        assert batch.x.shape == (60, 2)

    for batch in val_loader:
        assert isinstance(batch, Data)
        assert batch.x is not None
        assert batch.x.shape == (15, 2)

    for batch in test_loader:
        assert isinstance(batch, Data)
        assert batch.x is not None
        assert batch.x.shape == (15, 2)


def test_trainer_prepare_dataloader_broken(make_dataset, config):
    with pytest.raises(
        ValueError,
        match=re.escape(
            "Split ratios must sum to 1.0. Provided split: [0.9, 0.2, 0.1]"
        ),
    ):
        config["data"]["split"] = [0.9, 0.2, 0.1]
        trainer = QG.Trainer(
            config,
        )
        trainer.prepare_dataloaders(make_dataset)

    with pytest.raises(ValueError, match=re.escape("validation size cannot be 0")):
        config["data"]["split"] = [0.95, 0.01, 0.04]
        trainer = QG.Trainer(
            config,
        )
        trainer.prepare_dataloaders(make_dataset)

    with pytest.raises(ValueError, match=re.escape("test size cannot be 0")):
        config["data"]["split"] = [0.85, 0.14, 0.01]
        trainer = QG.Trainer(
            config,
        )
        trainer.prepare_dataloaders(
            make_dataset,
        )


def test_trainer_prepare_dataloader_with_dataconf(config_with_data):
    trainer = QG.Trainer(
        config_with_data,
    )

    train_loader, val_loader, test_loader = trainer.prepare_dataloaders(
        split=[0.8, 0.1, 0.1]
    )

    for batch in train_loader:
        assert isinstance(batch, Data)
        assert batch.x is not None
        assert batch.x.shape == (60, 2)

    for batch in val_loader:
        assert isinstance(batch, Data)
        assert batch.x is not None
        assert batch.x.shape == (15, 2)

    for batch in test_loader:
        assert isinstance(batch, Data)
        assert batch.x is not None
        assert batch.x.shape == (15, 2)

    config_with_data["data"]["shuffle"] = True
    trainer = QG.Trainer(
        config_with_data,
    )

    train_loader, val_loader, test_loader = trainer.prepare_dataloaders(
        split=[0.8, 0.1, 0.1]
    )

    for batch in train_loader:
        assert isinstance(batch, Data)
        assert batch.x is not None
        assert batch.x.shape == (60, 2)

    for batch in val_loader:
        assert isinstance(batch, Data)
        assert batch.x is not None
        assert batch.x.shape == (15, 2)

    for batch in test_loader:
        assert isinstance(batch, Data)
        assert batch.x is not None
        assert batch.x.shape == (15, 2)

    config_with_data["data"]["subset"] = 0.5
    trainer = QG.Trainer(
        config_with_data,
    )

    train_loader, val_loader, test_loader = trainer.prepare_dataloaders(
        split=[0.6, 0.2, 0.2]
    )

    for batch in train_loader:
        assert isinstance(batch, Data)
        assert batch.x is not None
        assert batch.x.shape == (60, 2)

    for batch in val_loader:
        assert isinstance(batch, Data)
        assert batch.x is not None
        assert batch.x.shape == (15, 2)

    for batch in test_loader:
        assert isinstance(batch, Data)
        assert batch.x is not None
        assert batch.x.shape == (15, 2)


def test_trainer_train_epoch(make_dataset, config):
    trainer = QG.Trainer(
        config,
    )
    trainer.initialize_model()
    trainer.initialize_optimizer()
    assert trainer.model is not None
    assert trainer.optimizer is not None

    train_loader, _, _ = trainer.prepare_dataloaders(make_dataset)
    trainer.model.train()

    eval_data = trainer._run_train_epoch(trainer.model, trainer.optimizer, train_loader)

    assert trainer.model.training is True
    assert len(eval_data) == len(train_loader)


def test_trainer_check_model_status(config):
    trainer = QG.Trainer(
        config,
    )

    print(trainer.early_stopping.__class__)
    print(trainer.validator.__class__)

    trainer.initialize_model()

    loss = np.random.rand(10).tolist()
    other__loss = np.random.rand(10).tolist()
    data = pd.DataFrame({"loss": loss, "other_loss": other__loss})

    trainer.epoch = 1
    saved = trainer._check_model_status(data)
    assert saved is False

    # returns true when early stopping is triggered
    trainer.early_stopping = lambda x: True

    saved = trainer._check_model_status(data)

    assert saved is True

    partial_path = datetime.datetime.now().strftime("%Y-%m-%d_")
    paths = [
        f
        for f in list(Path(config["training"]["path"]).iterdir())
        if partial_path in f.name
    ]
    assert len(paths) == 1

    file_content = [f.name for f in paths[0].iterdir()]
    assert "config.yaml" in file_content
    assert "model_checkpoints" in file_content


def test_trainer_load_checkpoint(config):
    trainer = QG.Trainer(
        config,
    )

    trainer.initialize_model()

    assert trainer.model is not None

    trainer.save_checkpoint("test")

    original_weights = [param.clone() for param in trainer.model.parameters()]

    # set all the params to zero
    for param in trainer.model.parameters():
        param.data.zero_()

    # Load the checkpoint
    trainer.load_checkpoint("test")

    # Check if the model parameters are restored
    assert trainer.epoch == 0

    for orig, loaded in zip(original_weights, trainer.model.parameters()):
        assert torch.all(torch.eq(orig, loaded.data))

    assert trainer.latest_checkpoint is not None


def test_trainer_load_checkpoint_fails(config):
    "Test loading a checkpoint that does not exist or when model is none"
    trainer = QG.Trainer(
        config,
    )

    trainer.initialize_model()

    assert trainer.model is not None

    trainer.save_checkpoint("test")
    with pytest.raises(FileNotFoundError, match="Checkpoint file .* does not exist."):
        trainer.load_checkpoint("non_existent")

    trainer.model = None
    with pytest.raises(
        RuntimeError, match="Model must be initialized before loading checkpoint."
    ):
        trainer.load_checkpoint("test")


def test_trainer_run_training(make_dataset, config):
    trainer = QG.Trainer(
        config,
    )
    trainer.initialize_model()
    trainer.initialize_optimizer()

    assert trainer.validator is not None
    assert trainer.model is not None

    test_loader, validation_loader, _ = trainer.prepare_dataloaders(
        make_dataset, split=[0.8, 0.1, 0.1]
    )

    original_weights = [param.clone() for param in trainer.model.parameters()]

    training_data, valid_data = trainer.run_training(
        test_loader,
        validation_loader,
    )
    trained_weights = [param.clone() for param in trainer.model.parameters()]

    # Check if the model parameters have changed after training
    for orig, trained in zip(original_weights, trained_weights):
        assert not torch.all(torch.eq(orig, trained.data)), (
            "Model parameters did not change after training."
        )

    assert valid_data is not None  # has no validator
    assert len(valid_data) == config["training"]["num_epochs"]
    assert training_data.shape[0] == config["training"]["num_epochs"]
    assert len(trainer.validator.data) == config["training"]["num_epochs"]


def test_trainer_run_training_with_datasetconf(config_with_data):
    trainer = QG.Trainer(
        config_with_data,
    )
    trainer.initialize_model()
    trainer.initialize_optimizer()

    assert trainer.validator is not None
    assert trainer.model is not None

    test_loader, validation_loader, _ = trainer.prepare_dataloaders(
        split=[0.8, 0.1, 0.1]
    )

    original_weights = [param.clone() for param in trainer.model.parameters()]

    training_data, valid_data = trainer.run_training(
        test_loader,
        validation_loader,
    )
    trained_weights = [param.clone() for param in trainer.model.parameters()]

    # Check if the model parameters have changed after training
    for orig, trained in zip(original_weights, trained_weights):
        assert not torch.all(torch.eq(orig, trained.data)), (
            "Model parameters did not change after training."
        )

    assert valid_data is not None  # has no validator
    assert len(valid_data) == config_with_data["training"]["num_epochs"]
    assert training_data.shape[0] == config_with_data["training"]["num_epochs"]
    assert len(trainer.validator.data) == config_with_data["training"]["num_epochs"]


def test_trainer_run_test(make_dataset, config):
    trainer = QG.Trainer(
        config,
    )
    assert trainer.tester is not None
    trainer.initialize_model()
    trainer.initialize_optimizer()

    test_loader, _, _ = trainer.prepare_dataloaders(make_dataset, split=[0.8, 0.1, 0.1])

    trainer.save_checkpoint("best")  # needed or test will fail

    test_data = trainer.run_test(test_loader, "best")

    assert test_data is not None
    assert len(test_data) == 1  # DummyEvaluator returns a single loss value
    assert len(trainer.tester.data) == 1<|MERGE_RESOLUTION|>--- conflicted
+++ resolved
@@ -5,16 +5,11 @@
 
 import QuantumGrav as QG
 import numpy as np
-<<<<<<< HEAD
 from functools import partial
 import jsonschema
-=======
 from pathlib import Path
-from functools import partial
->>>>>>> cebd7205
 import re
 import datetime
-from pathlib import Path
 import pandas as pd
 
 torch.multiprocessing.set_start_method("spawn", force=True)  # for dataloader
@@ -90,12 +85,8 @@
 
 
 @pytest.fixture
-<<<<<<< HEAD
 def config(model_config_eval, tmppath, create_data_zarr, read_data):
     datadir, datafiles = create_data_zarr
-=======
-def config(model_config_eval, tmppath):
->>>>>>> cebd7205
     cfg = {
         "training": {
             "seed": 42,
@@ -181,7 +172,6 @@
         },
     }
 
-<<<<<<< HEAD
     return cfg
 
 
@@ -202,8 +192,6 @@
         "shuffle": False,
     }
 
-=======
->>>>>>> cebd7205
     return cfg
 
 
