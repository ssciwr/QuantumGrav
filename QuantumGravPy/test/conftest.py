import pytest
import juliacall as jcall
from pathlib import Path
import zarr
import numpy as np
from typing import Callable, Type, Dict, Any

import QuantumGrav as QG


import torch
import torch_geometric
from torch_geometric.data import Data
from torch_geometric.utils import dense_to_sparse
from torch_geometric.loader import DataLoader


# data
@pytest.fixture
def basic_transform():
    def transform(raw: jcall.DictValue) -> Data:
        # this function will transform the raw data dictionary from Julia into a PyTorch Geometric Data object. Hence, we have to deal with julia objects here
        adj_raw = raw["adjacency_matrix"]
        adj_matrix = torch.tensor(adj_raw, dtype=torch.float32)
        edge_index, edge_weight = dense_to_sparse(adj_matrix)
        adj_matrix = adj_matrix.to_sparse()

        node_features = []

        max_path_future = torch.tensor(
            raw["max_pathlen_future"], dtype=torch.float32
        ).unsqueeze(
            1
        )  # make this a (num_nodes, 1) tensor

        max_path_past = torch.tensor(
            raw["max_pathlen_past"], dtype=torch.float32
        ).unsqueeze(
            1
        )  # make this a (num_nodes, 1) tensor

        node_features.extend([max_path_future, max_path_past])

        # Concatenate all node features
        x = torch.cat(node_features, dim=1)
        classes = [
            raw["dimension"],
        ]
        y = torch.tensor(classes, dtype=torch.long)
        data = Data(
            x=x,
            edge_index=edge_index,
            edge_attr=edge_weight,
            y=y,
        )

        return data

    return transform


@pytest.fixture
def basic_converter():
    def converter(raw: jcall.DictValue) -> dict:
        # convert the raw data dictionary from Julia into a standard Python dictionary
        return {
            "dimension": int(raw["dimension"]),
            "atomcount": int(raw["atomcount"]),
            "adjacency_matrix": raw["adjacency_matrix"].to_numpy(),
            "link_matrix": raw["link_matrix"].to_numpy(),
            "max_pathlen_future": raw["max_pathlen_future"].to_numpy(),
            "max_pathlen_past": raw["max_pathlen_past"].to_numpy(),
        }

    return converter


@pytest.fixture
def jlcall_args():
    onthefly_config = {
        "seed": 42,
        "n_processes": 1,
        "batch_size": 5,
    }
    return onthefly_config


@pytest.fixture(scope="session")
def project_root():
    """Return the project root directory as a Path object."""
    test_dir = Path(__file__).parent
    return test_dir.parent


@pytest.fixture(scope="session")
def test_dir(project_root):
    """Return the test directory."""
    return project_root / "test"


@pytest.fixture(scope="session")
def julia_paths(project_root, test_dir):
    """Return paths to Julia code and dependencies."""
    return {
        "jl_code_path": test_dir / "julia_testmodule.jl",
        "jl_base_module_path": project_root.parent / "QuantumGrav.jl",
        "jl_constructor_name": "Generator",
        "jl_dependencies": [
            "Distributions",
            "Random",
        ],
    }


@pytest.fixture
def jl_vars(julia_paths):
    return julia_paths


@pytest.fixture
def create_data(tmp_path_factory, julia_paths):
    datafiles = []
    tmpdir = tmp_path_factory.mktemp("test_data_quantumgrav")

    # make the julia module available
    path = str(Path(__file__).parent.joinpath("julia_testmodule.jl"))

    jl_module = jcall.newmodule("test_qg")

    for dep in julia_paths["jl_dependencies"]:
        jl_module.seval(f'using Pkg; Pkg.add("{dep}")')

    jl_module.seval(
        f'using Pkg; Pkg.develop(path="{julia_paths["jl_base_module_path"]}", name="QuantumGrav")'
    )  # only for now -> get from package index later
    jl_module.seval(f'include("{path}")')
    generator_constructor = getattr(jl_module, "Generator")
    jl_generator = generator_constructor(
        {
            "seed": 42,
        }
    )

    return path, datafiles, tmpdir, jl_generator


@pytest.fixture
def create_data_zarr_basic(create_data):
    path, datafiles, tmpdir, jl_generator = create_data

    for i in range(3):
        data = jl_generator(5)
        # Save the data to an zarr file
        zarr_file = tmpdir / f"test_data_{i}.zarr"

        store = zarr.storage.LocalStore(zarr_file, read_only=False)

        adj = zarr.create_array(
            store,
            shape=(len(data), 15, 15),
            chunks=(1, 15, 15),
            dtype="float32",
            name="adjacency_matrix",
        )

        link = zarr.create_array(
            store,
            shape=(len(data), 15, 15),
            chunks=(1, 15, 15),
            dtype="float32",
            name="link_matrix",
        )

        maxpathlen_future = zarr.create_array(
            store,
            shape=(len(data), 15),
            chunks=(1, 15),
            name="max_pathlen_future",
            dtype="float32",
        )

        max_pathlen_past = zarr.create_array(
            store,
            shape=(len(data), 15),
            chunks=(1, 15),
            name="max_pathlen_past",
            dtype="float32",
        )

        dimension = zarr.create_array(
            store, shape=(len(data)), chunks=(1,), name="dimension", dtype="int32"
        )

        atomcount = zarr.create_array(
            store, shape=(len(data)), chunks=(1,), name="atomcount", dtype="int32"
        )

        for j, d in enumerate(data):
            adjmat = d["adjacency_matrix"].to_numpy()
            linkmat = d["link_matrix"].to_numpy()
            max_path_f = d["max_pathlen_future"].to_numpy()
            max_path_p = d["max_pathlen_past"].to_numpy()
            adj[j, 0 : adjmat.shape[0], 0 : adjmat.shape[1]] = adjmat
            link[j, 0 : linkmat.shape[0], 0 : linkmat.shape[1]] = linkmat
            maxpathlen_future[j, 0 : max_path_f.shape[0]] = max_path_f
            max_pathlen_past[j, 0 : max_path_p.shape[0]] = max_path_p
            dimension[j] = d["dimension"]
            atomcount[j] = d["atomcount"]

        datafiles.append(zarr_file)
    return tmpdir, datafiles


@pytest.fixture
def create_data_zarr(create_data_zarr_basic):
    tmpdir, datafiles = create_data_zarr_basic

    for file in datafiles:
        # Save the data to an zarr file
        store = zarr.storage.LocalStore(file, read_only=False)

        dims = zarr.open_array(store, path="dimension")

        num_samples = zarr.create_array(
            store, shape=(1,), chunks=(1,), name="num_samples", dtype="int32"
        )
        num_samples[0] = dims.shape[0]

    return tmpdir, datafiles


@pytest.fixture
def read_data_dict():
    def reader(
        f: zarr.Group, idx: int, float_dtype: Type, int_dtype: Type, validate: Callable
    ) -> Dict[Any, Any]:
        adj_raw = f["adjacency_matrix"][idx, :, :]
        adj_matrix = torch.tensor(adj_raw, dtype=float_dtype)

        # Path lengths
        max_path_future = torch.tensor(
            f["max_pathlen_future"][idx, :], dtype=float_dtype
        ).unsqueeze(
            1
        )  # make this a (num_nodes, 1) tensor

        max_path_past = torch.tensor(
            f["max_pathlen_past"][idx, :], dtype=float_dtype
<<<<<<< HEAD
        ).unsqueeze(1)  # make this a (num_nodes, 1) tensor

        return {
            "adj": adj_matrix,
            "max_path_future": max_path_future,
            "max_path_past": max_path_past,
            "dimension": f["dimension"][idx],
        }

    return reader


@pytest.fixture
def read_data(read_data_dict):
    def reader(f: zarr.Group, idx: int, float_dtype, int_dtype, validate) -> Data:
        datadict = read_data_dict(f, idx, float_dtype, int_dtype, validate)

        adj_matrix = torch.tensor(datadict["adj"], dtype=float_dtype)
        edge_index, edge_weight = dense_to_sparse(adj_matrix)
        node_features = []
        node_features.extend([datadict["max_path_future"], datadict["max_path_past"]])
=======
        ).unsqueeze(
            1
        )  # make this a (num_nodes, 1) tensor
        node_features.extend([max_path_future, max_path_past])
>>>>>>> 7e7a3d7e

        x = torch.cat(node_features, dim=1)

        dimension = datadict["dimension"]

        if isinstance(dimension, np.ndarray):
            value_list = [
                dimension.item(),
            ]
        else:
            value_list = [
                dimension,
            ]

        data = Data(
            x=x,
            edge_index=edge_index,
            edge_attr=edge_weight.unsqueeze(1),
            y=torch.tensor(
                [
                    value_list,
                ],
                dtype=int_dtype,
            ),
        )

        if validate and not data.validate():
            raise ValueError("Data validation failed.")
        return data

    return reader


# models


@pytest.fixture
def gnn_block():
    return QG.GNNBlock(
        in_dim=16,
        out_dim=32,
        dropout=0.3,
        gnn_layer_type=torch_geometric.nn.conv.GCNConv,
        normalizer=torch.nn.BatchNorm1d,
        activation=torch.nn.ReLU,
        gnn_layer_args=[],
        gnn_layer_kwargs={"cached": False, "bias": True, "add_self_loops": True},
        norm_args=[
            32,
        ],
        norm_kwargs={"eps": 1e-5, "momentum": 0.2},
        projection_args=[16, 32],
        projection_kwargs={"bias": False},
    )


@pytest.fixture
def classifier_block():
    return QG.LinearSequential(
        dims=[(32, 24), (24, 12), (12, 3)],
        activations=[torch.nn.ReLU, torch.nn.ReLU, torch.nn.Identity],
        linear_kwargs=[{"bias": True}, {"bias": True}, {"bias": False}],
        activation_kwargs=[{"inplace": False}, {}, {}],
    )


@pytest.fixture
def pooling_layer():
    return torch_geometric.nn.global_mean_pool


@pytest.fixture
def make_dataset(create_data_zarr, read_data):
    datadir, datafiles = create_data_zarr

    dataset = QG.QGDataset(
        input=datafiles,
        output=datadir,
        reader=read_data,
        float_type=torch.float32,
        int_type=torch.int64,
        validate_data=True,
        n_processes=1,
        chunksize=4,
        transform=lambda x: x,
        pre_transform=lambda x: x,
        pre_filter=lambda x: True,
    )
    return dataset


@pytest.fixture
def make_dataloader(create_data_zarr, make_dataset):
    _, __ = create_data_zarr

    dataset = make_dataset
    dataloader = DataLoader(
        dataset,
        batch_size=4,
        shuffle=True,
        drop_last=True,  # Ensure all batches are of the same size. last batches that are bad need to be handled by hand
    )
    return dataloader


@pytest.fixture
def model_config_eval():
    return {
        "encoder": [
            {
                "in_dim": 2,
                "out_dim": 8,
                "dropout": 0.3,
                "gnn_layer_type": "gcn",
                "normalizer": "batch_norm",
                "activation": "relu",
                "norm_args": [
                    8,
                ],
                "norm_kwargs": {"eps": 1e-5, "momentum": 0.2},
                "projection_args": [2, 8],
                "projection_kwargs": {
                    "bias": False,
                },
                "gnn_layer_kwargs": {
                    "cached": False,
                    "bias": True,
                    "add_self_loops": True,
                },
            },
            {
                "in_dim": 8,
                "out_dim": 12,
                "dropout": 0.3,
                "gnn_layer_type": "gcn",
                "normalizer": "batch_norm",
                "activation": "relu",
                "norm_args": [
                    12,
                ],
                "norm_kwargs": {"eps": 1e-5, "momentum": 0.2},
                "projection_args": [8, 12],
                "projection_kwargs": {
                    "bias": False,
                },
                "gnn_layer_kwargs": {
                    "cached": False,
                    "bias": True,
                    "add_self_loops": True,
                },
            },
        ],
        "downstream_tasks": [
            {
                "type": "LinearSequential",
                "dims": [[12, 24], [24, 16], [16, 3]],
                "activations": ["relu", "relu", "identity"],
                "backbone_kwargs": [{}, {}, {}],
                "activation_kwargs": [
                    {"inplace": False},
                    {"inplace": False},
                    {"inplace": False},
                ],
                "active": True,
            },
        ],
        "pooling_layers": [
            {
                "type": "mean",
                "args": [],
                "kwargs": {},
            }
        ],
        "aggregate_pooling": {
            "type": "cat1",
            "args": [],
            "kwargs": {},
        },
    }


@pytest.fixture
def gnn_model_eval(model_config_eval):
    """Fixture to create a GNNModel for evaluation."""

    model = QG.GNNModel.from_config(
        model_config_eval,
    )
    model.eval()
    return model


@pytest.fixture(scope="session")
def yaml_text():
    yaml_text = """
        model:
            name: test_model
            layers: !sweep
                values: [1, 2]

            type: !pyobject QuantumGrav.GNNBlock
            convtype: !pyobject torch_geometric.nn.SAGEConv
            bs: !coupled-sweep
                target: model.layers
                values: [16, 32]
            lr: !sweep
                values: [0.1, 0.01, 0.001]
            foo:
                -
                    x: 3
                    y: 5
                -
                    x: !sweep
                        values: [1, 2]
                    y: 2
            bar:
                - x: !coupled-sweep
                    target: model.foo[1].x
                    values: [-1, -2]
            baz:
                - x: !coupled-sweep
                    target: model.foo[1].x
                    values: [-10, -20]

        trainer:
            epochs: !range
                start: 1
                stop: 6
                step: 2

            lr: !random_uniform
                start: 1e-5
                stop: 1e-2
                log: true
                size: 4

            lr_2: !random_uniform
                start: 0.1
                stop: 1.0
                log: false

            drop_rate: !range
                start: 0.1
                stop: 0.5
                step: 0.2

            foo_ref: !reference
                target: model.foo[1].x
        """
    return yaml_text<|MERGE_RESOLUTION|>--- conflicted
+++ resolved
@@ -29,15 +29,11 @@
 
         max_path_future = torch.tensor(
             raw["max_pathlen_future"], dtype=torch.float32
-        ).unsqueeze(
-            1
-        )  # make this a (num_nodes, 1) tensor
+        ).unsqueeze(1)  # make this a (num_nodes, 1) tensor
 
         max_path_past = torch.tensor(
             raw["max_pathlen_past"], dtype=torch.float32
-        ).unsqueeze(
-            1
-        )  # make this a (num_nodes, 1) tensor
+        ).unsqueeze(1)  # make this a (num_nodes, 1) tensor
 
         node_features.extend([max_path_future, max_path_past])
 
@@ -240,13 +236,10 @@
         # Path lengths
         max_path_future = torch.tensor(
             f["max_pathlen_future"][idx, :], dtype=float_dtype
-        ).unsqueeze(
-            1
-        )  # make this a (num_nodes, 1) tensor
+        ).unsqueeze(1)  # make this a (num_nodes, 1) tensor
 
         max_path_past = torch.tensor(
             f["max_pathlen_past"][idx, :], dtype=float_dtype
-<<<<<<< HEAD
         ).unsqueeze(1)  # make this a (num_nodes, 1) tensor
 
         return {
@@ -268,12 +261,6 @@
         edge_index, edge_weight = dense_to_sparse(adj_matrix)
         node_features = []
         node_features.extend([datadict["max_path_future"], datadict["max_path_past"]])
-=======
-        ).unsqueeze(
-            1
-        )  # make this a (num_nodes, 1) tensor
-        node_features.extend([max_path_future, max_path_past])
->>>>>>> 7e7a3d7e
 
         x = torch.cat(node_features, dim=1)
 
