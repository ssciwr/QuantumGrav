import pytest
import juliacall as jcall
from pathlib import Path
import h5py
import zarr
import torch
import numpy as np
import torch_geometric
from torch_geometric.data import Data
from torch_geometric.utils import dense_to_sparse
from torch_geometric.loader import DataLoader
import QuantumGrav as QG


# data
@pytest.fixture
def basic_transform():
    def transform(raw: jcall.DictValue) -> Data:
        # this function will transform the raw data dictionary from Julia into a PyTorch Geometric Data object. Hence, we have to deal with julia objects here
        adj_raw = raw["adjacency_matrix"]
        adj_matrix = torch.tensor(adj_raw, dtype=torch.float32)
        edge_index, edge_weight = dense_to_sparse(adj_matrix)
        adj_matrix = adj_matrix.to_sparse()

        node_features = []

        max_path_future = torch.tensor(
            raw["max_pathlen_future"], dtype=torch.float32
        ).unsqueeze(1)  # make this a (num_nodes, 1) tensor

        max_path_past = torch.tensor(
            raw["max_pathlen_past"], dtype=torch.float32
        ).unsqueeze(1)  # make this a (num_nodes, 1) tensor

        node_features.extend([max_path_future, max_path_past])

        # Concatenate all node features
        x = torch.cat(node_features, dim=1)
        classes = [raw["manifold"], raw["boundary"], raw["dimension"]]
        y = torch.tensor(classes, dtype=torch.long)
        data = Data(
            x=x,
            edge_index=edge_index,
            edge_attr=edge_weight,
            y=y,
        )

        return data

    return transform


@pytest.fixture
def basic_converter():
    def converter(raw: jcall.DictValue) -> dict:
        # convert the raw data dictionary from Julia into a standard Python dictionary
        return {
            "manifold": int(raw["manifold"]),
            "boundary": int(raw["boundary"]),
            "dimension": int(raw["dimension"]),
            "atomcount": int(raw["atomcount"]),
            "adjacency_matrix": raw["adjacency_matrix"].to_numpy(),
            "link_matrix": raw["link_matrix"].to_numpy(),
            "max_pathlen_future": raw["max_pathlen_future"].to_numpy(),
            "max_pathlen_past": raw["max_pathlen_past"].to_numpy(),
        }

    return converter


@pytest.fixture
def jlcall_args():
    onthefly_config = {
        "seed": 42,
        "n_processes": 1,
        "batch_size": 5,
    }
    return onthefly_config


@pytest.fixture(scope="session")
def project_root():
    """Return the project root directory as a Path object."""
    test_dir = Path(__file__).parent
    return test_dir.parent


@pytest.fixture(scope="session")
def test_dir(project_root):
    """Return the test directory."""
    return project_root / "test"


@pytest.fixture(scope="session")
def julia_paths(project_root, test_dir):
    """Return paths to Julia code and dependencies."""
    return {
        "jl_code_path": test_dir / "julia_testmodule.jl",
        "jl_base_module_path": project_root.parent / "QuantumGrav.jl",
        "jl_constructor_name": "Generator",
        "jl_dependencies": [
            "Distributions",
            "Random",
        ],
    }


@pytest.fixture
def jl_vars(julia_paths):
    return julia_paths


@pytest.fixture
def create_data(tmp_path_factory, julia_paths):
    datafiles = []
    tmpdir = tmp_path_factory.mktemp("test_data_quantumgrav")

    # make the julia module available
    path = str(Path(__file__).parent.joinpath("julia_testmodule.jl"))

    jl_module = jcall.newmodule("test_qg")

    for dep in julia_paths["jl_dependencies"]:
        jl_module.seval(f'using Pkg; Pkg.add("{dep}")')

    jl_module.seval(
        f'using Pkg; Pkg.develop(path="{julia_paths["jl_base_module_path"]}", name="QuantumGrav")'
    )  # only for now -> get from package index later
    jl_module.seval(f'include("{path}")')
    generator_constructor = getattr(jl_module, "Generator")
    jl_generator = generator_constructor(
        {
            "seed": 42,
        }
    )

    return path, datafiles, tmpdir, jl_generator


@pytest.fixture
def create_data_hdf5(create_data):
    path, datafiles, tmpdir, jl_generator = create_data

    for i in range(3):
        data = jl_generator(5)
        # Save the data to an HDF5 file
        hdf5_file = tmpdir / f"test_data_{i}.h5"

        with h5py.File(hdf5_file, "w") as f:
            f.create_dataset("adjacency_matrix", (len(data), 15, 15), dtype="float32")
            f.create_dataset("link_matrix", (len(data), 15, 15), dtype="float32")
            f.create_dataset("max_pathlen_future", (len(data), 15), dtype="float32")
            f.create_dataset("max_pathlen_past", (len(data), 15), dtype="float32")
            f.create_dataset("manifold", (len(data),), dtype="int32")
            f.create_dataset("boundary", (len(data),), dtype="int32")
            f.create_dataset("dimension", (len(data),), dtype="int32")
            f.create_dataset("atomcount", (len(data),), dtype="int32")

        with h5py.File(hdf5_file, "a") as f:
            for j, d in enumerate(data):
                adj = d["adjacency_matrix"].to_numpy()
                link = d["link_matrix"].to_numpy()
                max_path_f = d["max_pathlen_future"].to_numpy()
                max_path_p = d["max_pathlen_past"].to_numpy()
                f["adjacency_matrix"][j, 0 : adj.shape[0], 0 : adj.shape[1]] = adj
                f["link_matrix"][j, 0 : link.shape[0], 0 : link.shape[1]] = link
                f["max_pathlen_future"][j, 0 : max_path_f.shape[0]] = max_path_f
                f["max_pathlen_past"][j, 0 : max_path_p.shape[0]] = max_path_p
                f["manifold"][j] = d["manifold"]
                f["boundary"][j] = d["boundary"]
                f["dimension"][j] = d["dimension"]
                f["atomcount"][j] = d["atomcount"]
            f["num_causal_sets"] = len(data)

            datafiles.append(hdf5_file)
    return tmpdir, datafiles


@pytest.fixture
def create_data_zarr(create_data):
    path, datafiles, tmpdir, jl_generator = create_data

    for i in range(3):
        data = jl_generator(5)
        # Save the data to an HDF5 file
        zarr_file = tmpdir / f"test_data_{i}.zarr"

        store = zarr.storage.LocalStore(zarr_file, read_only=False)

        adj = zarr.create_array(
            store,
            shape=(len(data), 15, 15),
            chunks=(1, 15, 15),
            dtype="float32",
            name="adjacency_matrix",
        )

        link = zarr.create_array(
            store,
            shape=(len(data), 15, 15),
            chunks=(1, 15, 15),
            dtype="float32",
            name="link_matrix",
        )

        maxpathlen_future = zarr.create_array(
            store,
            shape=(len(data), 15),
            chunks=(1, 15),
            name="max_pathlen_future",
            dtype="float32",
        )

        max_pathlen_past = zarr.create_array(
            store,
            shape=(len(data), 15),
            chunks=(1, 15),
            name="max_pathlen_past",
            dtype="float32",
        )

        manifold = zarr.create_array(
            store, shape=(len(data)), chunks=(1,), name="manifold", dtype="int32"
        )

        boundary = zarr.create_array(
            store, shape=(len(data)), chunks=(1,), name="boundary", dtype="int32"
        )

        dimension = zarr.create_array(
            store, shape=(len(data)), chunks=(1,), name="dimension", dtype="int32"
        )

        atomcount = zarr.create_array(
            store, shape=(len(data)), chunks=(1,), name="atomcount", dtype="int32"
        )

        num_samples = zarr.create_array(
            store, shape=(1,), chunks=(1,), name="num_samples", dtype="int32"
        )

        num_samples[0] = len(data)

        for j, d in enumerate(data):
            adjmat = d["adjacency_matrix"].to_numpy()
            linkmat = d["link_matrix"].to_numpy()
            max_path_f = d["max_pathlen_future"].to_numpy()
            max_path_p = d["max_pathlen_past"].to_numpy()
            adj[j, 0 : adjmat.shape[0], 0 : adjmat.shape[1]] = adjmat
            link[j, 0 : linkmat.shape[0], 0 : linkmat.shape[1]] = linkmat
            maxpathlen_future[j, 0 : max_path_f.shape[0]] = max_path_f
            max_pathlen_past[j, 0 : max_path_p.shape[0]] = max_path_p
            manifold[j] = d["manifold"]
            boundary[j] = d["boundary"]
            dimension[j] = d["dimension"]
            atomcount[j] = d["atomcount"]

        datafiles.append(zarr_file)
    return tmpdir, datafiles


@pytest.fixture
def read_data():
    def reader(
        f: h5py.File | zarr.Group, idx: int, float_dtype, int_dtype, validate
    ) -> Data:
        adj_raw = f["adjacency_matrix"][idx, :, :]
        adj_matrix = torch.tensor(adj_raw, dtype=float_dtype)
        edge_index, edge_weight = dense_to_sparse(adj_matrix)
        adj_matrix = adj_matrix.to_sparse()
        node_features = []

        # Path lengths
        max_path_future = torch.tensor(
            f["max_pathlen_future"][idx, :], dtype=float_dtype
        ).unsqueeze(1)  # make this a (num_nodes, 1) tensor

        max_path_past = torch.tensor(
            f["max_pathlen_past"][idx, :], dtype=float_dtype
        ).unsqueeze(1)  # make this a (num_nodes, 1) tensor
        node_features.extend([max_path_future, max_path_past])

        x = torch.cat(node_features, dim=1)

        manifold = f["manifold"][idx]
        boundary = f["boundary"][idx]
        dimension = f["dimension"][idx]

        if (
            isinstance(manifold, np.ndarray)
            and isinstance(boundary, np.ndarray)
            and isinstance(dimension, np.ndarray)
        ):
            value_list = [manifold.item(), boundary.item(), dimension.item()]
        else:
            value_list = [manifold, boundary, dimension]

        data = Data(
            x=x,
            edge_index=edge_index,
            edge_attr=edge_weight.unsqueeze(1),
            y=torch.tensor(
                [
                    value_list,
                ],
                dtype=int_dtype,
            ),
        )

        if validate and not data.validate():
            raise ValueError("Data validation failed.")
        return data

    return reader


# models


@pytest.fixture
def gnn_block():
    return QG.GNNBlock(
        in_dim=16,
        out_dim=32,
        dropout=0.3,
        gnn_layer_type=torch_geometric.nn.conv.GCNConv,
        normalizer=torch.nn.BatchNorm1d,
        activation=torch.nn.ReLU,
        gnn_layer_args=[],
        gnn_layer_kwargs={"cached": False, "bias": True, "add_self_loops": True},
        norm_args=[
            32,
        ],
        norm_kwargs={"eps": 1e-5, "momentum": 0.2},
    )


@pytest.fixture
def classifier_block():
    return QG.ClassifierBlock(
        input_dim=32,
        hidden_dims=[24, 12],
        output_dims=[2, 3],
        activation=torch.nn.ReLU,
        backbone_kwargs=[{}, {}],
        activation_kwargs=[{"inplace": False}],
        output_kwargs=[
            {},
        ],
    )


@pytest.fixture
def classifier_block_graphfeatures():
    return QG.ClassifierBlock(
        input_dim=64,
        hidden_dims=[24, 12],
        output_dims=[2, 3],
        activation=torch.nn.ReLU,
        backbone_kwargs=[{}, {}],
        activation_kwargs=[{"inplace": False}],
        output_kwargs=[
            {},
        ],
    )


@pytest.fixture
def pooling_layer():
    return torch_geometric.nn.global_mean_pool


@pytest.fixture
def graph_features_net():
    return QG.GraphFeaturesBlock(
        input_dim=10,
        output_dim=32,
        hidden_dims=[24, 8],
        activation=torch.nn.ReLU,
        layer_kwargs=[{}, {}],
        activation_kwargs=[
            {"inplace": False},
        ],
    )


@pytest.fixture
<<<<<<< HEAD
def make_dataset(create_data, read_data):
    datadir, datafiles = create_data
=======
def make_dataset(create_data_hdf5, read_data):
    datadir, datafiles = create_data_hdf5
>>>>>>> e404acc5

    dataset = QG.QGDataset(
        input=datafiles,
        output=datadir,
        reader=read_data,
        float_type=torch.float32,
        int_type=torch.int64,
        validate_data=True,
        n_processes=1,
        chunksize=4,
        transform=lambda x: x,
        pre_transform=lambda x: x,
        pre_filter=lambda x: True,
    )
    return dataset


@pytest.fixture
<<<<<<< HEAD
def make_dataloader(create_data, make_dataset):
    _, __ = create_data
=======
def make_dataloader(create_data_hdf5, make_dataset):
    _, __ = create_data_hdf5
>>>>>>> e404acc5

    dataset = make_dataset
    dataloader = DataLoader(
        dataset,
        batch_size=4,
        shuffle=True,
        drop_last=True,  # Ensure all batches are of the same size. last batches that are bad need to be handled by hand
    )
    return dataloader


@pytest.fixture
def model_config_eval():
    return {
        "gcn_net": [
            {
                "in_dim": 2,
                "out_dim": 8,
                "dropout": 0.3,
                "gnn_layer_type": "gcn",
                "normalizer": "batch_norm",
                "activation": "relu",
                "norm_args": [
                    8,
                ],
                "norm_kwargs": {"eps": 1e-5, "momentum": 0.2},
                "gnn_layer_kwargs": {
                    "cached": False,
                    "bias": True,
                    "add_self_loops": True,
                },
            },
            {
                "in_dim": 8,
                "out_dim": 12,
                "dropout": 0.3,
                "gnn_layer_type": "gcn",
                "normalizer": "batch_norm",
                "activation": "relu",
                "norm_args": [
                    12,
                ],
                "norm_kwargs": {"eps": 1e-5, "momentum": 0.2},
                "gnn_layer_kwargs": {
                    "cached": False,
                    "bias": True,
                    "add_self_loops": True,
                },
            },
        ],
        "classifier": {
            "input_dim": 12,
            "output_dims": [
                3,
            ],
            "hidden_dims": [24, 16],
            "activation": "relu",
            "backbone_kwargs": [{}, {}],
            "output_kwargs": [{}],
            "activation_kwargs": [{"inplace": False}],
        },
        "pooling_layer": "mean",
    }


@pytest.fixture
def gnn_model_eval(model_config_eval):
    """Fixture to create a GNNModel for evaluation."""
    model = QG.GNNModel.from_config(
        model_config_eval,
    )
    model.eval()
    return model<|MERGE_RESOLUTION|>--- conflicted
+++ resolved
@@ -385,13 +385,8 @@
 
 
 @pytest.fixture
-<<<<<<< HEAD
-def make_dataset(create_data, read_data):
-    datadir, datafiles = create_data
-=======
 def make_dataset(create_data_hdf5, read_data):
     datadir, datafiles = create_data_hdf5
->>>>>>> e404acc5
 
     dataset = QG.QGDataset(
         input=datafiles,
@@ -410,13 +405,8 @@
 
 
 @pytest.fixture
-<<<<<<< HEAD
-def make_dataloader(create_data, make_dataset):
-    _, __ = create_data
-=======
 def make_dataloader(create_data_hdf5, make_dataset):
     _, __ = create_data_hdf5
->>>>>>> e404acc5
 
     dataset = make_dataset
     dataloader = DataLoader(
