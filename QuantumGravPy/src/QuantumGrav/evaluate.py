import torch
from typing import Callable, Any
import torch_geometric
import numpy as np
import pandas as pd
import logging


class DefaultEvaluator:
    """Default evaluator for model evaluation - testing and validation during training"""

    def __init__(
        self,
        device: str | torch.device | int,
        criterion: Callable,
        apply_model: Callable | None = None,
    ):
        """Default evaluator for model evaluation.

        Args:
            device (str | torch.device | int): The device to run the evaluation on.
            criterion (Callable): The loss function to use for evaluation.
            apply_model (Callable): A function to apply the model to the data.
        """
        self.criterion = criterion
        self.apply_model = apply_model
        self.device = device
        self.data: pd.DataFrame | list = []
        self.logger = logging.getLogger(__name__)

    def evaluate(
        self,
        model: torch.nn.Module,
        data_loader: torch_geometric.loader.DataLoader,  # type: ignore
    ) -> list[Any]:
        """Evaluate the model on the given data loader.

        Args:
            model (torch.nn.Module): Model to evaluate.
            data_loader (torch_geometric.loader.DataLoader): Data loader for evaluation.

        Returns:
             list[Any]: A list of evaluation results.
        """
        model.eval()
        current_data = []

        with torch.no_grad():
            for i, batch in enumerate(data_loader):
                data = batch.to(self.device)
                if self.apply_model:
                    outputs = self.apply_model(model, data)
                else:
                    outputs = model(data.x, data.edge_index, data.batch)
                loss = self.criterion(outputs, data)
                current_data.append(loss)

        return current_data

    def report(self, data: list | pd.Series | torch.Tensor | np.ndarray) -> None:
        """Report the evaluation results.

        Args:
            data (list | pd.Series | torch.Tensor | np.ndarray): The evaluation results.
        """

        if isinstance(data, torch.Tensor):
            data = data.cpu().numpy()

        if isinstance(data, list):
            for i, d in enumerate(data):
                if isinstance(d, torch.Tensor):
                    data[i] = d.cpu().numpy()

        avg = np.mean(data)
        sigma = np.std(data)
        self.logger.info(f"Average loss: {avg}, Standard deviation: {sigma}")

        if isinstance(self.data, list):
            self.data.append((avg, sigma))
        else:
            self.data = pd.concat(
                [
                    self.data,
                    pd.DataFrame({"loss": avg, "std": sigma}, index=[0]),
                ],
                axis=0,
                ignore_index=True,
            )


class DefaultTester(DefaultEvaluator):
    """Default tester for model testing.

    Args:
        DefaultEvaluator (Class): Inherits from DefaultEvaluator and provides functionality for validating models
    using a specified criterion and optional model application function.
    """

    def __init__(
        self,
        device: str | torch.device | int,
        criterion: Callable,
        apply_model: Callable | None = None,
    ):
        """Default tester for model testing.

        Args:
            device (str | torch.device | int,): The device to run the testing on.
            criterion (Callable): The loss function to use for testing.
            apply_model (Callable): A function to apply the model to the data.
        """
        super().__init__(device, criterion, apply_model)

    def test(
        self,
        model: torch.nn.Module,
        data_loader: torch_geometric.loader.DataLoader,  # type: ignore
    ) -> list[Any]:
        """Test the model on the given data loader.

        Args:
            model (torch.nn.Module): Model to test.
            data_loader (torch_geometric.loader.DataLoader): Data loader for testing.

        Returns:
            list[Any]: A list of testing results.
        """
        return self.evaluate(model, data_loader)


class DefaultValidator(DefaultEvaluator):
    """Default validator for model validation.

    Args:
        DefaultEvaluator (Class): Inherits from DefaultEvaluator and provides functionality for validating models
    using a specified criterion and optional model application function.
    """

    def __init__(
        self,
        device: str | torch.device | int,
        criterion: Callable,
        apply_model: Callable | None = None,
    ):
        """Default validator for model validation.

        Args:
            device (str | torch.device | int,): The device to run the validation on.
            criterion (Callable): The loss function to use for validation.
            apply_model (Callable | None, optional): A function to apply the model to the data. Defaults to None.
        """
        super().__init__(device, criterion, apply_model)

    def validate(
        self,
        model: torch.nn.Module,
        data_loader: torch_geometric.loader.DataLoader,  # type: ignore
    ) -> list[Any]:
        """Validate the model on the given data loader.

        Args:
            model (torch.nn.Module): Model to validate.
            data_loader (torch_geometric.loader.DataLoader): Data loader for validation.
        Returns:
            list[Any]: A list of validation results.
        """
        return self.evaluate(model, data_loader)


# early stopping class. this checks a validation metric and stops training if it doesn´t improve anymore
class DefaultEarlyStopping:
    """Early stopping based on a validation metric."""

    # put this into the package
    def __init__(
        self,
        patience: int,
        delta: list[float] = [1e-4],
        window: list[int] = [7],
        metric: list[str] = ["loss"],
        smoothing: bool = False,
        criterion: Callable = lambda early_stopping_instance,
        data: early_stopping_instance.current_patience <= 0,
        init_best_score: float = np.inf,
        mode: str | Callable[[list[bool]], bool] = "any",
        grace_period: list[int] = [
            0,
        ],
    ):
        """Early stopping initialization.

        Args:
            patience (int): Number of epochs with no improvement after which training will be stopped.
            delta (float, optional): Minimum change to consider an improvement. Defaults to 1e-4.
            window (int, optional): Size of the moving window for smoothing. Defaults to 7.
            metric (str, optional): Metric to monitor for early stopping. Defaults to "loss". This class always assumes that lower values for 'metric' are better.
            smoothing (bool, optional): Whether to apply smoothed mean to the metric to dampen fluctuations. Defaults to False.
            criterion (Callable, optional): Custom stopping criterion. Defaults to a function that stops when patience is exhausted.
            init_best_score (float): initial best score value.
            mode (str | Callable[[list[bool]], bool], optional): The mode for early stopping. Can be "any", "all", or a custom function. Defaults to "any". This decides wheather all tracked metrics have to improve or only one of them, or if something else should be done by applying a custom function to the array of evaluation results.
        """
        lw = len(window)
        lm = len(metric)
        ld = len(delta)
        lg = len(grace_period)

        if min([lw, lm, ld, lg]) != max([lw, lm, ld, lg]):
            raise ValueError(
                f"Inconsistent lengths for early stopping parameters: {lw}, {lm}, {ld}, {lg}"
            )

        self.patience = patience
        self.current_patience = patience
        self.delta = delta
        self.window = window
        self.found_better = [False for _ in range(lw)]
        self.metric = metric
        self.init_best_score = init_best_score
        self.best_score = [init_best_score for _ in range(lw)]
        self.smoothing = smoothing
        self.logger = logging.getLogger(__name__)
        self.criterion = criterion
        self.mode = mode
        self.found_better = [False for _ in range(lw)]
        self.grace_period = grace_period
        self.current_grace_period = [grace_period[i] for i in range(lg)]
<<<<<<< HEAD

        print("len bestscore: ", len(self.best_score))
=======
>>>>>>> f10243b7

    @property
    def found_better_model(self) -> bool:
        """Check if a better model has been found."""

        if self.mode == "any":
            return any(self.found_better)
        elif self.mode == "all":
            return all(self.found_better)
        elif callable(self.mode):
            return self.mode(self.found_better)
        else:
            raise ValueError("Mode must be 'any', 'all', or a callable in Evaluator")

    def reset(self) -> None:
        """Reset early stopping state."""
        self.current_patience = self.patience
        self.found_better = [False for _ in range(len(self.window))]
        self.current_grace_period = self.grace_period

    def add_task(
        self, delta: float, window: int, metric: str, grace_period: int
    ) -> None:
        """Add a new task for early stopping.

        Args:
            delta (float): Minimum change to consider an improvement.
            window (int): Size of the moving window for smoothing.
            metric (str): Metric to monitor for early stopping.
            grace_period (int): Grace period for early stopping.
        """
        self.delta.append(delta)
        self.window.append(window)
        self.metric.append(metric)
        self.grace_period.append(grace_period)
        self.current_grace_period.append(grace_period)
        self.best_score.append(self.init_best_score)
        self.found_better.append(False)

    def remove_task(self, index: int) -> None:
        """Remove a task from early stopping.

        Args:
            index (int): The index of the task to remove.
        """
        self.delta.pop(index)
        self.window.pop(index)
        self.metric.pop(index)
        self.grace_period.pop(index)
        self.best_score.pop(index)

    def __call__(self, data: pd.DataFrame | pd.Series) -> bool:
        """Evaluate early stopping criteria. This is done by comparing the last value of data[self.metric] with the current best value recorded. If that value is better than the current best, the current best is updated,
        patience is reset and 'found_better' is set to True. Otherwise, if the number of datapoints in 'data' is greater than self.window, the patience is decremented.

        Args:
            data (pd.DataFrame | pd.Series): Recorded evaluation metrics in a pandas structure.

        Returns:
            bool: True if early stopping criteria are met, False otherwise.
        """
        self.found_better = [False for _ in range(len(self.window))]
        ds = {}  # dict to hold current metric values

        # go over all registered metrics and check if the model performs better on any of them
        # then aggregrate the result with 'found_better_model'.
        for i in range(len(self.window)):
            # prevent a skipped metric from affecting early stopping
            if self.metric[i] not in data.columns:
                self.logger.warning(f"    Metric {self.metric[i]} not found in data.")
                self.found_better[i] = True
<<<<<<< HEAD
                ds[i] = 0.0
=======
>>>>>>> f10243b7
                continue

            if self.smoothing:
                d = (
                    data[self.metric[i]]
                    .rolling(window=self.window[i], min_periods=1)
                    .mean()
                )
            else:
                d = data[self.metric[i]]

            if self.best_score[i] - self.delta[i] > d.iloc[-1] and len(
                data
            ):  # always minimize the metric
                self.logger.info(
                    f"    Better model found at task {i}: {d.iloc[-1]:.8f}, current best: {self.best_score[i]:.8f}"
                )
                self.found_better[i] = True

            ds[i] = d.iloc[-1]

        if self.found_better_model:
            # when we found a better model the stopping patience gets reset
            self.logger.info("Found better model")
            for i in range(len(self.best_score)):
<<<<<<< HEAD
                # if self.found_better[i] and i in ds:
                self.logger.info(
                    f"current best score: {self.best_score[i]:.8f}, current score: {ds[i]:.8f}"
                )
                self.best_score[i] = ds[i]  # record best score
=======
                if self.found_better[i] and i in ds:
                    self.logger.info(
                        f"current best score: {self.best_score[i]:.8f}, current score: {ds[i]:.8f}"
                    )
                    self.best_score[i] = ds[i]  # record best score
>>>>>>> f10243b7
            self.current_patience = self.patience  # reset patience

        # only when all grace periods are done will we reduce the patience
        elif all([g <= 0 for g in self.current_grace_period]):
            self.current_patience -= 1
        else:
            pass
            # don't do anything here, we want at least 'grace_period' many epochs before patience is reduced

        for i in range(len(self.window)):
            self.logger.info(
                f"EarlyStopping: current patience: {self.current_patience}, best score: {self.best_score[i]:.8f}, grace_period: {self.current_grace_period[i]}"
            )

        for i in range(len(self.current_grace_period)):
            if self.current_grace_period[i] > 0:
                self.current_grace_period[i] -= 1

        return self.criterion(self, data)<|MERGE_RESOLUTION|>--- conflicted
+++ resolved
@@ -225,11 +225,6 @@
         self.found_better = [False for _ in range(lw)]
         self.grace_period = grace_period
         self.current_grace_period = [grace_period[i] for i in range(lg)]
-<<<<<<< HEAD
-
-        print("len bestscore: ", len(self.best_score))
-=======
->>>>>>> f10243b7
 
     @property
     def found_better_model(self) -> bool:
@@ -301,10 +296,7 @@
             if self.metric[i] not in data.columns:
                 self.logger.warning(f"    Metric {self.metric[i]} not found in data.")
                 self.found_better[i] = True
-<<<<<<< HEAD
                 ds[i] = 0.0
-=======
->>>>>>> f10243b7
                 continue
 
             if self.smoothing:
@@ -330,19 +322,11 @@
             # when we found a better model the stopping patience gets reset
             self.logger.info("Found better model")
             for i in range(len(self.best_score)):
-<<<<<<< HEAD
                 # if self.found_better[i] and i in ds:
                 self.logger.info(
                     f"current best score: {self.best_score[i]:.8f}, current score: {ds[i]:.8f}"
                 )
                 self.best_score[i] = ds[i]  # record best score
-=======
-                if self.found_better[i] and i in ds:
-                    self.logger.info(
-                        f"current best score: {self.best_score[i]:.8f}, current score: {ds[i]:.8f}"
-                    )
-                    self.best_score[i] = ds[i]  # record best score
->>>>>>> f10243b7
             self.current_patience = self.patience  # reset patience
 
         # only when all grace periods are done will we reduce the patience
