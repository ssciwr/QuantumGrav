import torch
from typing import Callable, Any
import torch_geometric
import numpy as np
import pandas as pd
from sklearn.metrics import f1_score
import logging
import tqdm


class DefaultEvaluator:
    def __init__(
        self,
        device: str | torch.device | int,
        criterion: Callable,
        apply_model: Callable | None = None,
    ):
        """Default evaluator for model evaluation.

        Args:
            device (str | torch.device | int): The device to run the evaluation on.
            criterion (Callable): The loss function to use for evaluation.
            apply_model (Callable): A function to apply the model to the data.
        """
        self.criterion = criterion
        self.apply_model = apply_model
        self.device = device
        self.data: pd.DataFrame | list = []
        self.logger = logging.getLogger(__name__)

    def evaluate(
        self,
        model: torch.nn.Module,
        data_loader: torch_geometric.loader.DataLoader,  # type: ignore
    ) -> Any:
        """Evaluate the model on the given data loader.

        Args:
            model (torch.nn.Module): Model to evaluate.
            data_loader (torch_geometric.loader.DataLoader): Data loader for evaluation.

        Returns:
             list[Any]: A list of evaluation results.
        """
        model.eval()
        current_data = []

        with torch.no_grad():
            for i, batch in enumerate(data_loader):
                data = batch.to(self.device)
                if self.apply_model:
                    outputs = self.apply_model(model, data)
                else:
                    outputs = model(data.x, data.edge_index, data.batch)
                loss = self.criterion(outputs, data)
                current_data.append(loss)

        return current_data

    def report(self, data: list | pd.Series | torch.Tensor | np.ndarray) -> None:
        """Report the evaluation results.

        Args:
            data (list | pd.Series | torch.Tensor | np.ndarray): The evaluation results.
        """

        if isinstance(data, torch.Tensor):
            data = data.cpu().numpy()

        if isinstance(data, list):
            for i, d in enumerate(data):
                if isinstance(d, torch.Tensor):
                    data[i] = d.cpu().numpy()

        avg = np.mean(data)
        sigma = np.std(data)
        self.logger.info(f"Average loss: {avg}, Standard deviation: {sigma}")

        if isinstance(self.data, list):
            self.data.append((avg, sigma))
        else:
            self.data = pd.concat(
                [
                    self.data,
                    pd.DataFrame({"loss": avg, "std": sigma}, index=[0]),
                ],
                axis=0,
                ignore_index=True,
            )


class DefaultTester(DefaultEvaluator):
    def __init__(
        self,
        device: str | torch.device | int,
        criterion: Callable,
        apply_model: Callable | None = None,
    ):
        """Default tester for model testing.

        Args:
            device (str | torch.device | int,): The device to run the testing on.
            criterion (Callable): The loss function to use for testing.
            apply_model (Callable): A function to apply the model to the data.
        """
        super().__init__(device, criterion, apply_model)

    def test(
        self,
        model: torch.nn.Module,
        data_loader: torch_geometric.loader.DataLoader,  # type: ignore
    ):
        """Test the model on the given data loader.

        Args:
            model (torch.nn.Module): Model to test.
            data_loader (torch_geometric.loader.DataLoader): Data loader for testing.

        Returns:
            list[Any]: A list of testing results.
        """
        return self.evaluate(model, data_loader)


class DefaultValidator(DefaultEvaluator):
    """Default validator for model validation.

    Args:
        DefaultEvaluator (_type_): _description_
    """

    def __init__(
        self,
        device: str | torch.device | int,
        criterion: Callable,
        apply_model: Callable | None = None,
    ):
        """Default validator for model validation.

        Args:
            device (str | torch.device | int,): The device to run the validation on.
            criterion (Callable): The loss function to use for validation.
            apply_model (Callable | None, optional): A function to apply the model to the data. Defaults to None.
        """
        super().__init__(device, criterion, apply_model)

    def validate(
        self,
        model: torch.nn.Module,
        data_loader: torch_geometric.loader.DataLoader,  # type: ignore
    ):
        """Validate the model on the given data loader.

        Args:
            model (torch.nn.Module): Model to validate.
            data_loader (torch_geometric.loader.DataLoader): Data loader for validation.
        Returns:
            list[Any]: A list of validation results.
        """
        return self.evaluate(model, data_loader)


# early stopping class. this checks a validation metric and stops training if it doesn´t improve anymore
class DefaultEarlyStopping:
    """Early stopping based on a validation metric."""

    # put this into the package
    def __init__(
        self,
        patience: int,
        delta: float = 1e-4,
        window=7,
        metric: str = "loss",
        smoothing: bool = False,
        criterion: Callable = lambda x, d: x.current_patience <= 0,
        init_best_score: float = np.inf,
    ):
        """Early stopping initialization.

        Args:
            patience (int): Number of epochs with no improvement after which training will be stopped.
            delta (float, optional): Minimum change to consider an improvement. Defaults to 1e-4.
            window (int, optional): Size of the moving window for smoothing. Defaults to 7.
            metric (str, optional): Metric to monitor for early stopping. Defaults to "loss".
            smoothing (bool, optional): Whether to apply smoothed mean to the metric to dampen fluctuations. Defaults to False.
            criterion (Callable, optional): Custom stopping criterion. Defaults to a function that stops when patience is exhausted.
        """
        self.patience = patience
        self.current_patience = patience
        self.delta = delta
        self.window = window
        self.found_better = False
        self.metric = metric
        self.best_score = init_best_score
        self.smoothing = smoothing
        self.logger = logging.getLogger(__name__)
        self.criterion = criterion

    def __call__(self, data: pd.DataFrame | pd.Series) -> bool:
        """Evaluate early stopping criteria. This is done by comparing the last value of data[self.metric] with the current best value recorded. If that value is better than the current best, the current best is updated,
        patience is reset and 'found_better' is set to True. Otherwise, if the number of datapoints in 'data' is greater than self.window, the patience is decremented.

        Args:
            data (pd.DataFrame | pd.Series): Recorded evaluation metrics in a pandas structure.

        Returns:
            bool: True if early stopping criteria are met, False otherwise.
        """
        self.found_better = False

        if self.smoothing:
            d = data[self.metric].rolling(window=self.window, min_periods=1).mean()
        else:
            d = data[self.metric]

        if self.best_score + self.delta > d.iloc[-1]:
            self.logger.info(
                f"    Better model found: {d.iloc[-1]}, current best: {self.best_score}"
            )
            self.best_score = d.iloc[-1]  # record best score
            self.current_patience = self.patience  # reset patience
            self.found_better = True
        elif len(data) > self.window:
            self.current_patience -= 1
        else:
            pass
            # don't do anything here, we want at least 'window' many epochs before patience is reduced

        self.logger.info(
            f"EarlyStopping: current patience: {self.current_patience}, best score: {self.best_score}"
        )

        return self.criterion(self, data)


# Testing and Validation helper classes
class F1Evaluator(DefaultEvaluator):
    """Basic evaluator for classification tasks using F1 score.

    Args:
        DefaultEvaluator: Default evaluator class
    """

    def __init__(
        self,
        device: str | torch.device | int,
        criterion: Callable,
        apply_model: Callable | None = None,
        prefix: str = "",
    ):
        """Instantiate the F1 evaluator. This class uses the F1 score as the main metric for evaluation,
        and hence is mostly suited for classification tasks.

        Args:
            device (str | torch.device | int): The device to run the evaluation on.
            criterion (Callable): The loss function to use for evaluation.
            apply_model (Callable | None, optional): A function to apply the model to the data. Defaults to None.
            prefix (str, optional): A prefix to add to the evaluation metrics. Defaults to "".

        Returns:
            _type_: _description_
        """
        super().__init__(device, criterion, apply_model)
        self.prefix = prefix
        self.data = pd.DataFrame(
            columns=[
                "avg_loss",
                "std_loss",
                "f1_per_class",
                "f1_unweighted",
                "f1_weighted",
                "f1_micro",
            ],
        )

    def evaluate(
        self, model: torch.nn.Module, data_loader: torch_geometric.data.DataLoader
    ) -> pd.DataFrame:  # type: ignore
        """Evaluate the model on the given data loader.

        Args:
            model (torch.nn.Module): The model to evaluate.
            data_loader (torch_geometric.data.DataLoader): The data loader for the evaluation data.

        Returns:
            pd.DataFrame: The evaluation results.
        """
        model.eval()
        losses = []
        target = []
        output = []

        with torch.no_grad():
            for i, batch in enumerate(tqdm.tqdm(data_loader, desc="Validation")):
                data = batch.to(self.device)

                if self.apply_model:
                    predictions = self.apply_model(model, data)
                else:
                    predictions = model(data.x, data.edge_index, data.batch)

                loss = self.criterion(predictions, data)

                losstensor = torch.full(
                    (batch.num_graphs,), loss, dtype=torch.float32
                ).cpu()

                losses.append(losstensor)

<<<<<<< HEAD
                if data.y.ndim == 2:
                    target.append(data.y[:, 0])
                elif data.y.ndim == 1:
                    target.append(data.y.cpu())
                else:
                    raise ValueError(f"Unexpected target shape: {data.y.shape}")
                outputs = ((torch.sigmoid(predictions.squeeze()) > 0.5).long()).cpu()
=======
                target.append(data.y.cpu())

                outputs = ((torch.sigmoid(predictions[0].squeeze()) > 0.5).long()).cpu()

>>>>>>> d370d827
                output.append(outputs)

                if loss.isnan().any():
                    self.logger.warning(f"NaN loss encountered in batch {i}.")
                    continue

                if np.isnan(output).any():
                    self.logger.warning(f"NaN encountered in output in batch {i}.")
                    continue

                if torch.isnan(data.y).any():
                    self.logger.warning(f"NaN target encountered in batch {i}.")
                    continue

        current_data = pd.DataFrame(
            {
                "loss": torch.cat(losses),
                "output": torch.cat(output),
                "target": torch.cat(target),
            }
        )

        # compute data statistics and performance eval
        per_class = f1_score(
            current_data["target"], current_data["output"], average=None
        )
        unweighted = f1_score(
            current_data["target"], current_data["output"], average="macro"
        )
        weighted = f1_score(
            current_data["target"], current_data["output"], average="weighted"
        )
        micro = f1_score(
            current_data["target"], current_data["output"], average="micro"
        )
        avg_loss = current_data["loss"].mean()
        std_loss = current_data["loss"].std()

        self.data.loc[len(self.data)] = [
            avg_loss,
            std_loss,
            per_class,
            unweighted,
            weighted,
            micro,
        ]

        current_data["f1_per_class"] = [per_class] * len(current_data)
        current_data["f1_unweighted"] = [unweighted] * len(current_data)
        current_data["f1_weighted"] = [weighted] * len(current_data)
        current_data["f1_micro"] = [micro] * len(current_data)

        return current_data

    def report(self, data: pd.DataFrame | dict) -> None:
        """Report the evaluation results.

        Args:
            data (pd.DataFrame | dict): The evaluation data.
        """

        avg_loss = self.data["avg_loss"].iloc[-1]
        std_loss = self.data["std_loss"].iloc[-1]
        per_class = self.data["f1_per_class"].iloc[-1]
        unweighted = self.data["f1_unweighted"].iloc[-1]
        weighted = self.data["f1_weighted"].iloc[-1]
        micro = self.data["f1_micro"].iloc[-1]

        self.logger.info(f"{self.prefix} avg loss: {avg_loss:.4f} +/- {std_loss:.4f}")
        self.logger.info(f"{self.prefix} f1 score per class: {per_class}")
        self.logger.info(f"{self.prefix} f1 score unweighted: {unweighted}")
        self.logger.info(f"{self.prefix} f1 score weighted: {weighted}")
        self.logger.info(f"{self.prefix} f1 score micro: {micro}")


# for validation we reuse part of the tester class
class F1Validator(F1Evaluator):
    """F1 Score Validator

    Args:
        F1Evaluator (class): Base class for F1 score evaluation.
    """

    def __init__(
        self,
        device,
        criterion,
        apply_model=None,
    ):
        """F1 Score Validator

        Args:
            device (str | torch.device | int): The device to run the evaluation on.
            criterion (Callable): The loss function to use for evaluation.
            apply_model (Callable | None, optional): A function to apply the model to the data. Defaults to None.
        """
        super().__init__(device, criterion, apply_model, prefix="Validation")

    def validate(
        self, model: torch.nn.Module, data_loader: torch_geometric.data.DataLoader
    ) -> pd.DataFrame:
        """Validate the model on the given data loader.

        Args:
            model (torch.nn.Module): The model to validate.
            data_loader (torch_geometric.data.DataLoader): The data loader for the validation set.

        Returns:
            pd.DataFrame: The validation results.
        """
        return super().evaluate(model, data_loader)


class F1Tester(F1Evaluator):
    """F1 Score Tester

    Args:
        F1Evaluator (class): Base class for F1 score evaluation.
    """

    def __init__(
        self,
        device,
        criterion,
        apply_model=None,
    ):
        """F1 Score Tester

        Args:
            device (str | torch.device | int): The device to run the evaluation on.
            criterion (Callable): The loss function to use for evaluation.
            apply_model (Callable | None, optional): A function to apply the model to the data. Defaults to None.
        """
        super().__init__(device, criterion, apply_model, prefix="Test")

    def test(
        self, model: torch.nn.Module, data_loader: torch_geometric.data.DataLoader
    ) -> pd.DataFrame:
        """Test the model on the given data loader.

        Args:
            model (torch.nn.Module): The model to test.
            data_loader (torch_geometric.data.DataLoader): The data loader for the test set.

        Returns:
            pd.DataFrame: The test results.
        """
        return super().evaluate(model, data_loader)


class AccuracyEvaluator(DefaultEvaluator):
    def __init__(
        self,
        device: str | torch.device | int,
        criterion: Callable,
        apply_model: Callable | None = None,
        prefix: str = "",
    ):
        """Instantiate the Accuracy evaluator. This class uses the accuracy as the main metric for evaluation,
        and hence is mostly suited for classification tasks.

        Args:
            device (str | torch.device | int): The device to run the evaluation on.
            criterion (Callable): The loss function to use for evaluation.
            apply_model (Callable | None, optional): A function to apply the model to the data. Defaults to None.
            prefix (str, optional): A prefix to add to the evaluation metrics. Defaults to "".

        Returns:
            _type_: _description_
        """
        super().__init__(device, criterion, apply_model)
        self.prefix = prefix
        self.data = pd.DataFrame(
            columns=[
                "avg_loss",
                "std_loss",
                "accuracy",
                "mse",
                "mae",
            ],
        )

    def evaluate(
        self, model: torch.nn.Module, data_loader: torch_geometric.data.DataLoader
    ) -> pd.DataFrame:  # type: ignore
        """Evaluate the model on the given data loader.

        Args:
            model (torch.nn.Module): The model to evaluate.
            data_loader (torch_geometric.data.DataLoader): The data loader for the evaluation set.

        Raises:
            ValueError: If the evaluation fails.

        Returns:
            pd.DataFrame: The evaluation results.
        """
        model.eval()
        losses = []
        target = []
        output = []

        with torch.no_grad():
            for i, batch in enumerate(tqdm.tqdm(data_loader, desc="Validation")):
                data = batch.to(self.device)

                if self.apply_model:
                    predictions = self.apply_model(model, data)
                else:
                    predictions = model(data.x, data.edge_index, data.batch)

                loss = self.criterion(predictions, data)

                losstensor = torch.full(
                    (batch.num_graphs,), loss, dtype=torch.float32
                ).cpu()

                losses.append(losstensor)

                if data.y.ndim == 2:
                    target.append(data.y[:, 0])
                elif data.y.ndim == 1:
                    target.append(data.y.cpu())
                else:
                    raise ValueError(f"Unexpected target shape: {data.y.shape}")

                outputs = ((torch.sigmoid(predictions.squeeze()) > 0.5).long()).cpu()
                output.append(outputs)

                if loss.isnan().any():
                    self.logger.warning(f"NaN loss encountered in batch {i}.")
                    continue

                if np.isnan(output).any():
                    self.logger.warning(f"NaN encountered in output in batch {i}.")
                    continue

                if torch.isnan(data.y).any():
                    self.logger.warning(f"NaN target encountered in batch {i}.")
                    continue

        output = torch.cat(output).to(torch.float32)
        target = torch.cat(target).to(torch.float32)
        current_data = pd.DataFrame(
            {
                "loss": torch.cat(losses),
                "output": output,
                "target": target,
            }
        )
        avg_loss = current_data["loss"].mean()
        std_loss = current_data["loss"].std()
        accuracy = (output == target).float().mean().item()
        mse = torch.nn.functional.mse_loss(output, target).item()
        mae = torch.nn.functional.l1_loss(output, target).item()

        self.data.loc[len(self.data)] = [avg_loss, std_loss, accuracy, mse, mae]

        return current_data

    def report(self, _: pd.DataFrame | dict):
        """Report the evaluation results.

        Args:
            _ (pd.DataFrame | dict): The evaluation results.
        """
        avg_loss = self.data["avg_loss"].iloc[-1]
        std_loss = self.data["std_loss"].iloc[-1]
        accuracy = self.data["accuracy"].iloc[-1]
        mse = self.data["mse"].iloc[-1]
        mae = self.data["mae"].iloc[-1]

        self.logger.info(f"{self.prefix} avg loss: {avg_loss:.4f} +/- {std_loss:.4f}")
        self.logger.info(f"{self.prefix} accuracy: {accuracy:.4f}")
        self.logger.info(f"{self.prefix} mse: {mse:.4f}")
        self.logger.info(f"{self.prefix} mae: {mae:.4f}")


class AccuracyValidator(AccuracyEvaluator):
    """Validate the model on the validation set.

    Args:
        AccuracyEvaluator (_type_): _description_
    """

    def __init__(
        self,
        device: str | torch.device | int,
        criterion: Callable,
        apply_model: Callable | None = None,
    ):
        """Instantiate a new AccuracyValidator

        Args:
            device (str | torch.device | int): The device to use.
            criterion (Callable): The loss function to use.
            apply_model (Callable | None, optional): A function to apply the model. Defaults to None.
        """
        super().__init__(device, criterion, apply_model, prefix="Validation")

    def validate(
        self, model: torch.nn.Module, data_loader: torch_geometric.data.DataLoader
    ) -> pd.DataFrame:
        """Validate the model on the validation set.

        Args:
            model (torch.nn.Module): The model to validate.
            data_loader (torch_geometric.data.DataLoader): The data loader for the validation set.

        Returns:
            pd.DataFrame: The evaluation results.
        """
        return super().evaluate(model, data_loader)


class AccuracyTester(AccuracyEvaluator):
    """Test the model on the test set."""

    def __init__(
        self,
        device: str | torch.device | int,
        criterion: Callable,
        apply_model: Callable | None = None,
    ):
        """Instantiate a new AccuracyTester

        Args:
            device (str | torch.device | int): The device to use.
            criterion (Callable): The loss function to use.
            apply_model (Callable | None, optional): A function to apply the model. Defaults to None.
        """
        super().__init__(device, criterion, apply_model, prefix="Test")

    def test(
        self, model: torch.nn.Module, data_loader: torch_geometric.data.DataLoader
    ) -> pd.DataFrame:
        """Test the model on the test set.

        Args:
            model (torch.nn.Module): The model to test.
            data_loader (torch_geometric.data.DataLoader): The data loader for the test set.

        Returns:
            pd.DataFrame: The evaluation results.
        """
        return super().evaluate(model, data_loader)<|MERGE_RESOLUTION|>--- conflicted
+++ resolved
@@ -307,7 +307,6 @@
 
                 losses.append(losstensor)
 
-<<<<<<< HEAD
                 if data.y.ndim == 2:
                     target.append(data.y[:, 0])
                 elif data.y.ndim == 1:
@@ -315,12 +314,6 @@
                 else:
                     raise ValueError(f"Unexpected target shape: {data.y.shape}")
                 outputs = ((torch.sigmoid(predictions.squeeze()) > 0.5).long()).cpu()
-=======
-                target.append(data.y.cpu())
-
-                outputs = ((torch.sigmoid(predictions[0].squeeze()) > 0.5).long()).cpu()
-
->>>>>>> d370d827
                 output.append(outputs)
 
                 if loss.isnan().any():
@@ -379,7 +372,7 @@
         """Report the evaluation results.
 
         Args:
-            data (pd.DataFrame | dict): The evaluation data.
+            data (pd.DataFrame | dict): The evaluation data  for the current epoch.
         """
 
         avg_loss = self.data["avg_loss"].iloc[-1]
@@ -581,11 +574,11 @@
 
         return current_data
 
-    def report(self, _: pd.DataFrame | dict):
+    def report(self, data: pd.DataFrame | dict) -> None:
         """Report the evaluation results.
 
         Args:
-            _ (pd.DataFrame | dict): The evaluation results.
+            data (pd.DataFrame | dict): The evaluation results for the current epoch.
         """
         avg_loss = self.data["avg_loss"].iloc[-1]
         std_loss = self.data["std_loss"].iloc[-1]
