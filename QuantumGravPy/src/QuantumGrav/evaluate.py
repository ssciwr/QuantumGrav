import torch
from typing import Callable, Any, Tuple, Sequence, Dict
import torch_geometric
import pandas as pd
import logging
import jsonschema


class DefaultEvaluator:
    """Default evaluator for model evaluation - testing and validation during training"""

    schema = {
        "$schema": "http://json-schema.org/draft-07/schema#",
        "title": "DefaultEarlyStopping Configuration",
        "type": "object",
        "properties": {
            "device": {"type": "string", "description": "The device to work on"},
            "criterion": {"desccription": "Loss function for the model evaluation"},
            "evaluator_tasks": {
                "type": "array",
                "description": "Sequence[Sequence[Tuple[str, Callable]]] - nested sequence of metric tasks",
                "items": {
                    "type": "array",
                    "description": "Sequence of (metric_name, callable) tuples",
                    "items": {
                        "type": "array",
                        "description": "Tuple of [metric_name, callable]",
                        "minItems": 2,
                        "maxItems": 2,
                        "prefixItems": [
                            {"type": "string", "description": "Metric name"},
                            {
                                "description": "Callable function (not validated in schema)"
                            },
                        ],
                    },
                },
                "additionalProperties": True,
            },
            "apply_model": {
                "description": "Optional function to call the model's forward method in customized way"
            },
        },
        "required": ["device", "criterion", "evaluator_tasks"],
        "additionalProperties": False,
    }

    def __init__(
        self,
        device: str | torch.device | int,
        criterion: Callable,
        evaluator_tasks: Sequence[Sequence[Tuple[str, Callable]]],
        apply_model: Callable | None = None,
    ):
        """Default evaluator for model evaluation.

        Args:
            device (str | torch.device | int): The device to run the evaluation on.
            criterion (Callable): The loss function to use for evaluation.
            apply_model (Callable): A function to apply the model to the data.
        """
        self.criterion = criterion
        self.apply_model = apply_model
        self.device = device
        self.logger = logging.getLogger(__name__)

        self.tasks: Dict[int, Dict[str, Callable]] = {}
        columns = ["loss_avg", "loss_min", "loss_max"]
        for task_id, per_task_monitors in enumerate(evaluator_tasks):
            for name_monitor in per_task_monitors:
                name, monitor = name_monitor
                columns.append(f"{name}_{task_id}")
                tasks = self.tasks.get(task_id, {})
                tasks[name] = monitor
                self.tasks[task_id] = tasks

        self.data = pd.DataFrame({col: [] for col in columns})

    def evaluate(
        self,
        model: torch.nn.Module,
        data_loader: torch_geometric.loader.DataLoader,  # type: ignore
    ) -> None:
        """Evaluate the model on the given data loader.

        Args:
            model (torch.nn.Module): Model to evaluate.
            data_loader (torch_geometric.loader.DataLoader): Data loader for evaluation.

        Returns:
             list[Any]: A list of evaluation results.
        """
        model.eval()
        current_losses = []
        current_predictions = []
        current_targets = []
        with torch.no_grad():
            for i, batch in enumerate(data_loader):
                data = batch.to(self.device)
                if self.apply_model:
                    outputs = self.apply_model(model, data)
                else:
                    outputs = model(data.x, data.edge_index, data.batch)
                loss = self.criterion(outputs, data)
                current_losses.append(loss)
                current_predictions.append(outputs)
                current_targets.append(data.y)

        for task_id, task_monitor_dict in self.tasks.items():
            for monitor_name, monitor in task_monitor_dict.items():
                colname = f"{monitor_name}_{task_id}"
                self.data[len(self.data), colname] = monitor(
                    current_predictions, current_targets
                )

        t_current_losses = torch.cat(current_losses).cpu()
        self.data[len(self.data), "loss_avg"] = t_current_losses.mean()
        self.data[len(self.data), "loss_min"] = t_current_losses.min()
        self.data[len(self.data), "loss_max"] = t_current_losses.max()

    def report(self) -> None:
        """Report the monitoring data"""
        self.logger.info("Testing the model: ")
        self.logger.info(f" {self.data.tail(1)}")

    @classmethod
    def from_config(cls, config: Dict[str, Any]) -> "DefaultEvaluator":
        """Build the evaluator from a config dictionary

        Args:
            config (Dict[str, Any]): Config dictionary to build the evaluator from.

        Returns:
            DefaultEvaluator: new evaluator instance
        """
        jsonschema.validate(config, cls.schema)
        return cls(
            config["device"],
            config["criterion"],
            config["evaluator_tasks"],
            config.get("apply_model"),
        )


class DefaultTester(DefaultEvaluator):
    """Default tester for model testing.

    Args:
        DefaultEvaluator (Class): Inherits from DefaultEvaluator and provides functionality for validating models
    using a specified criterion and optional model application function.
    """

    def __init__(
        self,
        device: str | torch.device | int,
        criterion: Callable,
        evaluator_tasks: Sequence[Sequence[Tuple[str, Callable]]],
        apply_model: Callable | None = None,
    ):
        """Default tester for model testing.

        Args:
            device (str | torch.device | int,): The device to run the testing on.
            criterion (Callable): The loss function to use for testing.
            apply_model (Callable): A function to apply the model to the data.
        """
        super().__init__(device, criterion, evaluator_tasks, apply_model)

    def test(
        self,
        model: torch.nn.Module,
        data_loader: torch_geometric.loader.DataLoader,  # type: ignore
    ) -> None:
        """Test the model on the given data loader.

        Args:
            model (torch.nn.Module): Model to test.
            data_loader (torch_geometric.loader.DataLoader): Data loader for testing.

        Returns:
            list[Any]: A list of testing results.
        """
        self.evaluate(model, data_loader)


class DefaultValidator(DefaultEvaluator):
    """Default validator for model validation.

    Args:
        DefaultEvaluator (Class): Inherits from DefaultEvaluator and provides functionality for validating models
    using a specified criterion and optional model application function.
    """

    def __init__(
        self,
        device: str | torch.device | int,
        criterion: Callable,
        evaluator_tasks: Sequence[Sequence[Tuple[str, Callable]]],
        apply_model: Callable | None = None,
    ):
        """Default validator for model validation.

        Args:
            device (str | torch.device | int,): The device to run the validation on.
            criterion (Callable): The loss function to use for validation.
            apply_model (Callable | None, optional): A function to apply the model to the data. Defaults to None.
        """
        super().__init__(device, criterion, evaluator_tasks, apply_model)

    def validate(
        self,
        model: torch.nn.Module,
        data_loader: torch_geometric.loader.DataLoader,  # type: ignore
    ) -> None:
        """Validate the model on the given data loader.

        Args:
            model (torch.nn.Module): Model to validate.
            data_loader (torch_geometric.loader.DataLoader): Data loader for validation.
        Returns:
            list[Any]: A list of validation results.
        """
<<<<<<< HEAD
        self.evaluate(model, data_loader)

    def report(self) -> None:
        """Report the monitoring data"""
=======
        return self.evaluate(model, data_loader)
>>>>>>> 3166913b
<|MERGE_RESOLUTION|>--- conflicted
+++ resolved
@@ -220,11 +220,4 @@
         Returns:
             list[Any]: A list of validation results.
         """
-<<<<<<< HEAD
-        self.evaluate(model, data_loader)
-
-    def report(self) -> None:
-        """Report the monitoring data"""
-=======
-        return self.evaluate(model, data_loader)
->>>>>>> 3166913b
+        self.evaluate(model, data_loader)