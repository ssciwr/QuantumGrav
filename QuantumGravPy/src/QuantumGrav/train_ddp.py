--- conflicted
+++ resolved
@@ -239,7 +239,7 @@
             should_stop = super()._check_model_status(eval_data)
         return should_stop
 
-    def save_checkpoint(self):
+    def save_checkpoint(self, name_addition: str = ""):
         """Save model checkpoint.
 
         Raises:
@@ -261,7 +261,7 @@
             )
             outpath = (
                 self.checkpoint_path
-                / f"{self.config['model']['name']}_epoch_{self.epoch}.pt"
+                / f"{self.config['model']['name']}_epoch_{self.epoch}_{name_addition}.pt"
             )
 
             if outpath.exists() is False:
@@ -313,9 +313,6 @@
                 if self.rank == 0:
                     self.validator.report(validation_result)
 
-<<<<<<< HEAD
-            # check this again
-=======
                     # integrate Optuna here for hyperparameter tuning
                     if trial is not None:
                         avg_sigma_loss = self.validator.data[self.epoch]
@@ -326,7 +323,6 @@
                         if trial.should_prune():
                             raise optuna.exceptions.TrialPruned()
 
->>>>>>> d3163ca2
             dist.barrier()  # Ensure all processes have completed the epoch before checking status
             should_stop = self._check_model_status(
                 self.validator.data if self.validator else total_training_data,
