--- conflicted
+++ resolved
@@ -19,9 +19,9 @@
     def __init__(
         self,
         encoder: list[QGGNN.GNNBlock],
-        classifier: QGC.ClassifierBlock,
-        pooling_layer: torch.nn.Module,
-        graph_features_net: torch.nn.Module = torch.nn.Identity,
+        classifier: QGC.ClassifierBlock | None,
+        pooling_layer: torch.nn.Module | None,
+        graph_features_net: torch.nn.Module | None = torch.nn.Identity(),
     ):
         """Initialize the GNNModel.
 
@@ -41,7 +41,7 @@
         self,
         x: torch.Tensor,
         edge_index: torch.Tensor,
-        gcn_kwargs: dict[Any, Any] = None,
+        gcn_kwargs: dict[Any, Any] | None = None,
     ) -> torch.Tensor:
         """Evaluate the GCN network on the input data.
 
@@ -54,25 +54,20 @@
             torch.Tensor: Output of the GCN network.
         """
         # Apply each GCN layer to the input features
-<<<<<<< HEAD
+        features = x
         for gnn_layer in self.encoder:
             features = gnn_layer(
                 features, edge_index, **(gcn_kwargs if gcn_kwargs else {})
             )
         return features
-=======
-        for gnn_layer in self.gcn_net:
-            x = gnn_layer(x, edge_index, **(gcn_kwargs if gcn_kwargs else {}))
-        return x
->>>>>>> d3163ca2
 
     def get_embeddings(
         self,
         x: torch.Tensor,
         edge_index: torch.Tensor,
-        batch: torch.Tensor = None,
-        gcn_kwargs: dict = None,
-    ):
+        batch: torch.Tensor | None = None,
+        gcn_kwargs: dict | None = None,
+    ) -> torch.Tensor:
         """Get embeddings from the GCN model.
 
         Args:
@@ -98,8 +93,8 @@
         x: torch.Tensor,
         edge_index: torch.Tensor,
         batch: torch.Tensor,
-        graph_features: torch.Tensor = None,
-        gcn_kwargs: dict[Any, Any] = None,
+        graph_features: torch.Tensor | None = None,
+        gcn_kwargs: dict[Any, Any] | None = None,
     ) -> torch.Tensor | Collection[torch.Tensor]:
         """Forward run of the gnn model with optional graph features.
         First execute the graph-neural network backbone, then process the graph features, and finally apply the classifier.
@@ -120,7 +115,7 @@
 
         # If we have graph features, we need to process them and concatenate them with the node features
         if graph_features is not None:
-            graph_features = self.graph_features_net(graph_features.clone())
+            graph_features = self.graph_features_net(graph_features)
             embeddings = torch.cat(
                 (embeddings, graph_features), dim=-1
             )  # -1 -> last dim. This concatenates, but we also could sum them
@@ -147,7 +142,7 @@
         graph_features_net = (
             QGF.GraphFeaturesBlock.from_config(config["graph_features_net"])
             if "graph_features_net" in config
-            else torch.nn.Identity
+            else torch.nn.Identity()
         )
 
         return cls(
