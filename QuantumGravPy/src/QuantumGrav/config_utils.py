--- conflicted
+++ resolved
@@ -350,12 +350,8 @@
         buidling as many dicts as there are values in the cartesian product of the input sweep dimensions.
 
         Args:
-<<<<<<< HEAD
             sweep_targets (dict[str, Any]): Dictionary containing augmented sweep data containing nodes
             ["path", "values", "partner_path", "partner"], with the latter two being `None` if there are no
-=======
-            sweep_targets (dict[Tuple[str, ...], Any]): Dictionary containing augmented sweep data containing nodes ["path", "values", "partner_path", "partner"], with the latter two being `None` if there are no
->>>>>>> cd72f5b7
             coupled-sweep values.
 
         Returns:
