--- conflicted
+++ resolved
@@ -1,12 +1,6 @@
-<<<<<<< HEAD
 from .julia_worker import JuliaWorker
 from .dataset_onthefly import QGDatasetOnthefly
 from .classifier import ClassifierBlock
-
-__all__ = [
-    "QGDatasetOnthefly",
-    "JuliaWorker",
-=======
 from .gnnblock import (
     GNNBlock,
     register_activation,
@@ -16,7 +10,6 @@
     get_registered_normalizer,
     get_registered_activation,
 )
-from .classifier import ClassifierBlock
 
 __all__ = [
     "GNNBlock",
@@ -26,6 +19,7 @@
     "get_registered_gnn_layer",
     "get_registered_normalizer",
     "get_registered_activation",
->>>>>>> 311e0c64
     "ClassifierBlock",
+    "QGDatasetOnthefly",
+    "JuliaWorker",
 ]