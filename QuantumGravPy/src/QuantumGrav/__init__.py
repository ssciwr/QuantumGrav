<<<<<<< HEAD
from .utils import (
=======
from .julia_worker import JuliaWorker
from .dataset_onthefly import QGDatasetOnthefly
from .classifier import ClassifierBlock
from .gnnblock import (
    GNNBlock,
>>>>>>> 774994da
    register_activation,
    register_gnn_layer,
    register_normalizer,
    get_registered_gnn_layer,
    get_registered_normalizer,
    get_registered_activation,
)
<<<<<<< HEAD
from .gnnblock import GNNBlock
from .gfeaturesblock import GraphFeaturesBlock
from .classifier import ClassifierBlock
=======
>>>>>>> 774994da


__all__ = [
    "GNNBlock",
    "register_activation",
    "register_gnn_layer",
    "register_normalizer",
    "get_registered_gnn_layer",
    "get_registered_normalizer",
    "get_registered_activation",
    "ClassifierBlock",
<<<<<<< HEAD
    "GraphFeaturesBlock",
=======
    "QGDatasetOnthefly",
    "JuliaWorker",
>>>>>>> 774994da
]<|MERGE_RESOLUTION|>--- conflicted
+++ resolved
@@ -1,40 +1,27 @@
-<<<<<<< HEAD
 from .utils import (
-=======
-from .julia_worker import JuliaWorker
-from .dataset_onthefly import QGDatasetOnthefly
-from .classifier import ClassifierBlock
-from .gnnblock import (
-    GNNBlock,
->>>>>>> 774994da
-    register_activation,
+      register_activation,
     register_gnn_layer,
     register_normalizer,
     get_registered_gnn_layer,
     get_registered_normalizer,
     get_registered_activation,
 )
-<<<<<<< HEAD
+from .julia_worker import JuliaWorker
+from .dataset_onthefly import QGDatasetOnthefly
 from .gnnblock import GNNBlock
 from .gfeaturesblock import GraphFeaturesBlock
 from .classifier import ClassifierBlock
-=======
->>>>>>> 774994da
-
 
 __all__ = [
-    "GNNBlock",
     "register_activation",
     "register_gnn_layer",
     "register_normalizer",
     "get_registered_gnn_layer",
     "get_registered_normalizer",
     "get_registered_activation",
+    "GNNBlock",
     "ClassifierBlock",
-<<<<<<< HEAD
     "GraphFeaturesBlock",
-=======
     "QGDatasetOnthefly",
     "JuliaWorker",
->>>>>>> 774994da
 ]