--- conflicted
+++ resolved
@@ -74,11 +74,6 @@
 ```
 Follow the instructions on screen to open the documentation. More on `mkdocs` can be found [here](https://www.mkdocs.org/), and on the `Documenter.jl` package used in the Julia package documentation [here](https://documenter.juliadocs.org/stable/).
 
-<<<<<<< HEAD
-Training and evaluation scripts live under `QuantumGravPy/src/QuantumGrav/` (`train.py`, `train_ddp.py`) and can be run once dependencies are installed.
-See the [training section](./training_a_model.md) for more.
-=======
->>>>>>> b2bc51f0
 
 ## Notes and troubleshooting
 
