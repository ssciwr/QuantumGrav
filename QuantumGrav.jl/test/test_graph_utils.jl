


@testsnippet makeData begin
<<<<<<< HEAD
    using CausalSets
    using SparseArrays
    using Random
    using Distributions
    using Graphs
=======
    import Random
>>>>>>> 0468a549

    function MockData(n)
        manifold = CausalSets.MinkowskiManifold{2}()
        boundary = CausalSets.CausalDiamondBoundary{2}(1.0)
        sprinkling = CausalSets.generate_sprinkling(manifold, boundary, Int(n))
        cset = CausalSets.BitArrayCauset(manifold, sprinkling)
        return cset, sprinkling
    end
end

@testitem "test_make_adj" tags = [:graph_utils] setup = [makeData] begin
<<<<<<< HEAD
    using CausalSets
    using SparseArrays
    using Random
    using Distributions
=======
    import CausalSets
    using SparseArrays
>>>>>>> 0468a549
    using Graphs
    cset, _ = MockData(10)
    adj = QuantumGrav.make_adj(cset; type = Float32)

    g = Graphs.SimpleDiGraph(transpose(hcat(cset.future_relations...)))

    test_adj = SparseArrays.SparseMatrixCSC{Float32}(Graphs.adjacency_matrix(g))

    @test all(adj .== test_adj) == true

end

@testitem "test_max_pathlen" tags = [:graph_utils] setup = [makeData] begin
<<<<<<< HEAD
    using CausalSets
    using SparseArrays
    using Random
    using Distributions
=======
    import CausalSets
    using SparseArrays
>>>>>>> 0468a549
    using Graphs
    cset, _ = MockData(10)

    g = Graphs.SimpleDiGraph(transpose(hcat(cset.future_relations...)))

    adj = SparseArrays.SparseMatrixCSC{Float32}(Graphs.adjacency_matrix(g))

    max_path = QuantumGrav.max_pathlen(adj, collect(1:(cset.atom_count)), 1)

    sdg = Graphs.SimpleDiGraph(adj)
    max_path_expected =
        Graphs.dag_longest_path(sdg; topological_order = collect(1:(cset.atom_count)))

    @test max_path > 1
    @test max_path <= cset.atom_count
    @test max_path == (length(max_path_expected) - 1) # dag_longest_path counts differently
end

@testitem "make_transitive_reduction" tags = [:graph_utils] setup = [makeData] begin
<<<<<<< HEAD
    using CausalSets
    using SparseArrays
    using Random
    using Distributions
=======
    import CausalSets
>>>>>>> 0468a549
    using Graphs
    cset, _ = MockData(25)

    g = Graphs.SimpleDiGraph(transpose(hcat(cset.future_relations...)))

    test_adj = Graphs.adjacency_matrix(g)
    links = deepcopy(test_adj)
    QuantumGrav.transitive_reduction!(links)

    for i = 1:cset.atom_count
        for j = 1:cset.atom_count
            if links[i, j] > 0
                @test CausalSets.is_link(cset, i, j) == true
            end

            if test_adj[i, j] > 0 && links[i, j] == 0
                @test CausalSets.is_link(cset, i, j) == false
            end
        end
    end
end<|MERGE_RESOLUTION|>--- conflicted
+++ resolved
@@ -2,15 +2,7 @@
 
 
 @testsnippet makeData begin
-<<<<<<< HEAD
-    using CausalSets
-    using SparseArrays
-    using Random
-    using Distributions
-    using Graphs
-=======
     import Random
->>>>>>> 0468a549
 
     function MockData(n)
         manifold = CausalSets.MinkowskiManifold{2}()
@@ -22,15 +14,8 @@
 end
 
 @testitem "test_make_adj" tags = [:graph_utils] setup = [makeData] begin
-<<<<<<< HEAD
-    using CausalSets
-    using SparseArrays
-    using Random
-    using Distributions
-=======
     import CausalSets
     using SparseArrays
->>>>>>> 0468a549
     using Graphs
     cset, _ = MockData(10)
     adj = QuantumGrav.make_adj(cset; type = Float32)
@@ -44,15 +29,8 @@
 end
 
 @testitem "test_max_pathlen" tags = [:graph_utils] setup = [makeData] begin
-<<<<<<< HEAD
-    using CausalSets
-    using SparseArrays
-    using Random
-    using Distributions
-=======
     import CausalSets
     using SparseArrays
->>>>>>> 0468a549
     using Graphs
     cset, _ = MockData(10)
 
@@ -72,14 +50,7 @@
 end
 
 @testitem "make_transitive_reduction" tags = [:graph_utils] setup = [makeData] begin
-<<<<<<< HEAD
-    using CausalSets
-    using SparseArrays
-    using Random
-    using Distributions
-=======
     import CausalSets
->>>>>>> 0468a549
     using Graphs
     cset, _ = MockData(25)
 
