<<<<<<< HEAD


@testsnippet TestsCSetMerging begin
    using CausalSets
    using Random
    using Distributions
=======


@testsnippet TestsCSetMerging begin
    import Random
    import CausalSets
>>>>>>> 0468a549
    rng = Random.Xoshiro(42)
    rng2 = Random.Xoshiro(24)

    # check that for each edge (u,v), u < v in the index order => topologically sorted
    function is_toposorted(cset::CausalSets.AbstractCauset)::Bool
        consistent = true
        for i = 1:length(cset.future_relations)
            for j = 1:length(cset.future_relations[i])
                if cset.future_relations[i][j]
                    consistent = consistent && i < j
                end
            end
        end
        return consistent
    end
end



@testitem "test_merge_csets" tags = [:csetmerging] setup = [TestsCSetMerging] begin
<<<<<<< HEAD
    using QuantumGrav
    using CausalSets
    using Random
    using Distributions
=======

    import CausalSets
>>>>>>> 0468a549

    cset1, _ = QuantumGrav.sample_bitarray_causet_by_connectivity(
        2^10,
        0.3,
        20,
        rng;
        abs_tol = 0.01,
    )
    cset2, _ = QuantumGrav.sample_bitarray_causet_by_connectivity(
        2^9,
        0.5,
        20,
        rng2;
        abs_tol = 0.01,
    )
    cset_merged = QuantumGrav.merge_csets(cset1, cset2, 0.2)
    @test is_toposorted(cset_merged)
    @test cset_merged.atom_count == 2^10 + 2^9
    @test length(cset_merged.future_relations) == 2^10 + 2^9
    @test length(cset_merged.past_relations) == 2^10 + 2^9
    @test [BitVector(cset_merged.future_relations[i][1:(2^10)]) for i = 1:(2^10)] == cset1.future_relations # cset is 1st subset of cset_merged
    @test [
        BitVector(cset_merged.future_relations[i][(2^10+1):(2^10+2^9)]) for
        i = (2^10+1):(2^10+2^9)
    ] == cset2.future_relations # cset is 2nd subset of cset_merged
end

@testitem "test_merge_cset_throws" tags = [:csetmergingthrows] setup = [TestsCSetMerging] begin
<<<<<<< HEAD
    using QuantumGrav
=======

>>>>>>> 0468a549

    cset1, _ = QuantumGrav.sample_bitarray_causet_by_connectivity(
        2^10,
        0.3,
        20,
        rng;
        abs_tol = 0.01,
    )
    cset2, _ = QuantumGrav.sample_bitarray_causet_by_connectivity(
        2^9,
        0.5,
        20,
        rng2;
        abs_tol = 0.01,
    )
    @test_throws ArgumentError QuantumGrav.merge_csets(cset1, cset2, 1.1)
end

@testitem "test_insert_cset" tags = [:csetmerging] setup = [TestsCSetMerging] begin
<<<<<<< HEAD
    using QuantumGrav
=======

>>>>>>> 0468a549
    cset1, _ = QuantumGrav.sample_bitarray_causet_by_connectivity(
        100,
        0.4,
        10,
        rng;
        abs_tol = 0.01,
    )
    cset2, _ = QuantumGrav.sample_bitarray_causet_by_connectivity(
        30,
        0.5,
        10,
        rng2;
        abs_tol = 0.01,
    )

    cset_inserted = QuantumGrav.insert_cset(cset1, cset2, 0.1; rng = rng, position = 25)

    @test is_toposorted(cset_inserted)

    @test cset_inserted.atom_count == 130
    @test length(cset_inserted.future_relations) == 130
    @test length(cset_inserted.past_relations) == 130
end

@testitem "test_insert_cset_throws" tags = [:csetmergingthrows] setup = [TestsCSetMerging] begin
<<<<<<< HEAD
    using QuantumGrav
=======

>>>>>>> 0468a549

    cset1, _ =
        QuantumGrav.sample_bitarray_causet_by_connectivity(50, 0.4, 10, rng; abs_tol = 0.01)
    cset2, _ = QuantumGrav.sample_bitarray_causet_by_connectivity(
        20,
        0.5,
        10,
        rng2;
        abs_tol = 0.01,
    )

    @test_throws ArgumentError QuantumGrav.insert_cset(cset1, cset2, 1.1; rng = rng)
    @test_throws ArgumentError QuantumGrav.insert_cset(cset1, cset2, -0.1; rng = rng)
    @test_throws ArgumentError QuantumGrav.insert_cset(
        cset1,
        cset2,
        0.2;
        rng = rng,
        position = -1,
    )
    @test_throws ArgumentError QuantumGrav.insert_cset(
        cset1,
        cset2,
        0.2;
        rng = rng,
        position = 51,
    )
end

@testitem "test_insert_KR_into_manifoldlike" tags = [:csetmerging] setup =
    [TestsCSetMerging] begin
<<<<<<< HEAD
    using QuantumGrav
=======

    import CausalSets
>>>>>>> 0468a549

    n2_rel = 0.05
    cset, flag, coords = QuantumGrav.insert_KR_into_manifoldlike(
        200,
        10,
        1.5,
        0.2;
        rng = rng,
        n2_rel = n2_rel,
    )

    @test is_toposorted(cset)
    @test flag === true
    @test isa(cset, CausalSets.BitArrayCauset)
    @test cset.atom_count == 200
    @test size(coords, 1) == 200
end

@testitem "test_insert_KR_into_manifoldlike_throws" tags = [:csetmergingthrows] setup =
    [TestsCSetMerging] begin
<<<<<<< HEAD
    using QuantumGrav
=======

>>>>>>> 0468a549

    @test_throws ArgumentError QuantumGrav.insert_KR_into_manifoldlike(
        100,
        10,
        1.0,
        -0.1;
        rng = rng,
    )
    @test_throws ArgumentError QuantumGrav.insert_KR_into_manifoldlike(
        100,
        10,
        1.0,
        1.1;
        rng = rng,
    )
    @test_throws ArgumentError QuantumGrav.insert_KR_into_manifoldlike(
        100,
        10,
        1.0,
        0.5;
        rng = rng,
        position = -1,
    )
    @test_throws ArgumentError QuantumGrav.insert_KR_into_manifoldlike(
        100,
        10,
        1.0,
        0.5;
        rng = rng,
        position = 101,
    )
    @test_throws ArgumentError QuantumGrav.insert_KR_into_manifoldlike(
        100,
        10,
        1.0,
        0.5;
        rng = rng,
        n2_rel = 0.0,
    )
end<|MERGE_RESOLUTION|>--- conflicted
+++ resolved
@@ -1,17 +1,8 @@
-<<<<<<< HEAD
-
-
-@testsnippet TestsCSetMerging begin
-    using CausalSets
-    using Random
-    using Distributions
-=======
 
 
 @testsnippet TestsCSetMerging begin
     import Random
     import CausalSets
->>>>>>> 0468a549
     rng = Random.Xoshiro(42)
     rng2 = Random.Xoshiro(24)
 
@@ -32,15 +23,8 @@
 
 
 @testitem "test_merge_csets" tags = [:csetmerging] setup = [TestsCSetMerging] begin
-<<<<<<< HEAD
-    using QuantumGrav
-    using CausalSets
-    using Random
-    using Distributions
-=======
 
     import CausalSets
->>>>>>> 0468a549
 
     cset1, _ = QuantumGrav.sample_bitarray_causet_by_connectivity(
         2^10,
@@ -69,11 +53,6 @@
 end
 
 @testitem "test_merge_cset_throws" tags = [:csetmergingthrows] setup = [TestsCSetMerging] begin
-<<<<<<< HEAD
-    using QuantumGrav
-=======
-
->>>>>>> 0468a549
 
     cset1, _ = QuantumGrav.sample_bitarray_causet_by_connectivity(
         2^10,
@@ -93,11 +72,6 @@
 end
 
 @testitem "test_insert_cset" tags = [:csetmerging] setup = [TestsCSetMerging] begin
-<<<<<<< HEAD
-    using QuantumGrav
-=======
-
->>>>>>> 0468a549
     cset1, _ = QuantumGrav.sample_bitarray_causet_by_connectivity(
         100,
         0.4,
@@ -123,11 +97,6 @@
 end
 
 @testitem "test_insert_cset_throws" tags = [:csetmergingthrows] setup = [TestsCSetMerging] begin
-<<<<<<< HEAD
-    using QuantumGrav
-=======
-
->>>>>>> 0468a549
 
     cset1, _ =
         QuantumGrav.sample_bitarray_causet_by_connectivity(50, 0.4, 10, rng; abs_tol = 0.01)
@@ -159,12 +128,8 @@
 
 @testitem "test_insert_KR_into_manifoldlike" tags = [:csetmerging] setup =
     [TestsCSetMerging] begin
-<<<<<<< HEAD
-    using QuantumGrav
-=======
 
     import CausalSets
->>>>>>> 0468a549
 
     n2_rel = 0.05
     cset, flag, coords = QuantumGrav.insert_KR_into_manifoldlike(
@@ -185,11 +150,6 @@
 
 @testitem "test_insert_KR_into_manifoldlike_throws" tags = [:csetmergingthrows] setup =
     [TestsCSetMerging] begin
-<<<<<<< HEAD
-    using QuantumGrav
-=======
-
->>>>>>> 0468a549
 
     @test_throws ArgumentError QuantumGrav.insert_KR_into_manifoldlike(
         100,
