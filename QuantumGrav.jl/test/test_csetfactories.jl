--- conflicted
+++ resolved
@@ -129,11 +129,7 @@
 end
 @testitem "test_polynomial_factory_construction" tags = [:csetfactories] setup = [config] begin
 
-    import Distributions
-
-<<<<<<< HEAD
 @testitem "test_Csetfactory_works" tags=[:csetfactories] setup = [config] begin
-    import QuantumGrav
     import Random
     import Distributions
 
@@ -157,7 +153,6 @@
 end
 
 @testitem "test_Csetfactory_broken_config" tags=[:csetfactories] setup = [config] begin
-    import QuantumGrav
 
     broken_cfg = deepcopy(cfg)
     broken_cfg["output"] = nothing
@@ -176,8 +171,6 @@
     import QuantumGrav
     import Distributions
 
-=======
->>>>>>> 0468a549
     csetmaker = QuantumGrav.PolynomialCsetMaker(cfg["polynomial"])
     @test csetmaker.order_distribution isa Distributions.DiscreteUniform
     @test Distributions.params(csetmaker.order_distribution) ==
@@ -188,11 +181,6 @@
 end
 
 @testitem "test_polynomial_factory_broken_config" tags = [:csetfactories] setup = [config] begin
-<<<<<<< HEAD
-    import QuantumGrav
-=======
-
->>>>>>> 0468a549
     broken_cfg = deepcopy(cfg)
     broken_cfg["polynomial"]["order_distribution"] = nothing
     @test_throws ArgumentError QuantumGrav.PolynomialCsetMaker(broken_cfg["polynomial"])
@@ -205,11 +193,6 @@
 
 @testitem "test_polynomial_factory_produce_csets" tags = [:csetfactories] setup = [config] begin
     import Random
-<<<<<<< HEAD
-    import QuantumGrav
-=======
-
->>>>>>> 0468a549
 
     csetmaker = QuantumGrav.PolynomialCsetMaker(cfg["polynomial"])
     rng = Random.Xoshiro(cfg["seed"])
@@ -220,11 +203,6 @@
 
 @testitem "test_random_factory_construction" tags = [:csetfactories] setup = [config] begin
     import Distributions
-<<<<<<< HEAD
-    import QuantumGrav
-=======
-
->>>>>>> 0468a549
 
     csetmaker = QuantumGrav.RandomCsetMaker(cfg["random"])
     @test csetmaker.connectivity_distribution isa Distributions.Cauchy
@@ -234,11 +212,6 @@
 end
 
 @testitem "test_random_factory_broken_config" tags = [:csetfactories] setup = [config] begin
-<<<<<<< HEAD
-    import QuantumGrav
-=======
-
->>>>>>> 0468a549
 
     broken_cfg = deepcopy(cfg)
     broken_cfg["random"]["connectivity_distribution"] = nothing
@@ -254,11 +227,6 @@
 end
 
 @testitem "test_random_factory_produce_csets" tags = [:csetfactories] setup = [config] begin
-<<<<<<< HEAD
-    import QuantumGrav
-=======
-
->>>>>>> 0468a549
     import Random
 
     csetmaker = QuantumGrav.RandomCsetMaker(cfg["random"])
@@ -269,11 +237,6 @@
 end
 
 @testitem "test_layered_factory_construction" tags = [:csetfactories] setup = [config] begin
-<<<<<<< HEAD
-    import QuantumGrav
-=======
-
->>>>>>> 0468a549
     import Distributions
 
     csetmaker = QuantumGrav.LayeredCsetMaker(cfg["layered"])
@@ -292,11 +255,6 @@
 end
 
 @testitem "test_layered_factory_broken_config" tags = [:csetfactories] setup = [config] begin
-<<<<<<< HEAD
-    import QuantumGrav
-=======
-
->>>>>>> 0468a549
 
     broken_cfg = deepcopy(cfg)
     broken_cfg["layered"]["connectivity_distribution"] = nothing
@@ -324,11 +282,6 @@
 end
 
 @testitem "test_layered_factory_produce_csets" tags = [:csetfactories] setup = [config] begin
-<<<<<<< HEAD
-    import QuantumGrav
-=======
-
->>>>>>> 0468a549
     import Random
     csetmaker = QuantumGrav.LayeredCsetMaker(cfg["layered"])
     rng = Random.Xoshiro(cfg["seed"])
@@ -338,11 +291,6 @@
 end
 
 @testitem "test_destroyed_factory_construction" tags = [:csetfactories] setup = [config] begin
-<<<<<<< HEAD
-    import QuantumGrav
-=======
-
->>>>>>> 0468a549
     import Distributions
 
     csetmaker = QuantumGrav.DestroyedCsetMaker(cfg["destroyed"])
@@ -362,11 +310,6 @@
 end
 
 @testitem "test_destroyed_factory_broken_config" tags = [:csetfactories] setup = [config] begin
-<<<<<<< HEAD
-    import QuantumGrav
-=======
-
->>>>>>> 0468a549
 
     broken_cfg = deepcopy(cfg)
     broken_cfg["destroyed"]["order_distribution"] = nothing
@@ -395,11 +338,6 @@
 end
 
 @testitem "test_destroyed_factory_produce_csets" tags = [:csetfactories] setup = [config] begin
-<<<<<<< HEAD
-    import QuantumGrav
-=======
-
->>>>>>> 0468a549
     import Random
 
     csetmaker = QuantumGrav.DestroyedCsetMaker(cfg["destroyed"])
@@ -410,11 +348,6 @@
 end
 
 @testitem "test_merged_factory_construction" tags = [:csetfactories] setup = [config] begin
-<<<<<<< HEAD
-    import QuantumGrav
-=======
-
->>>>>>> 0468a549
     import Distributions
 
     csetmaker = QuantumGrav.MergedCsetMaker(cfg["merged"])
@@ -440,11 +373,6 @@
 end
 
 @testitem "test_merged_factory_broken_config" tags = [:csetfactories] setup = [config] begin
-<<<<<<< HEAD
-    import QuantumGrav
-=======
-
->>>>>>> 0468a549
 
     broken_cfg = deepcopy(cfg)
     broken_cfg["merged"]["order_distribution"] = nothing
@@ -489,11 +417,6 @@
 end
 
 @testitem "test_merged_factory_produce_csets" tags = [:csetfactories] setup = [config] begin
-<<<<<<< HEAD
-    import QuantumGrav
-=======
-
->>>>>>> 0468a549
     import Random
     csetmaker = QuantumGrav.MergedCsetMaker(cfg["merged"])
     rng = Random.Xoshiro(cfg["seed"])
@@ -504,11 +427,6 @@
 
 @testitem "test_complex_topology_factory_construction" tags = [:csetfactories] setup =
     [config] begin
-<<<<<<< HEAD
-    import QuantumGrav
-=======
-
->>>>>>> 0468a549
     import Distributions
 
     csetmaker = QuantumGrav.ComplexTopCsetMaker(cfg["complex_topology"])
@@ -533,11 +451,6 @@
 
 @testitem "test_complex_topology_factory_broken_config" tags = [:csetfactories] setup =
     [config] begin
-<<<<<<< HEAD
-    import QuantumGrav
-=======
-
->>>>>>> 0468a549
 
     broken_cfg = deepcopy(cfg)
     broken_cfg["complex_topology"]["order_distribution"] = nothing
@@ -566,11 +479,6 @@
 
 @testitem "test_complex_topology_factory_produce_csets" tags = [:csetfactories] setup =
     [config] begin
-<<<<<<< HEAD
-    import QuantumGrav
-=======
-
->>>>>>> 0468a549
     import Random
 
     csetmaker = QuantumGrav.ComplexTopCsetMaker(cfg["complex_topology"])
@@ -581,11 +489,6 @@
 end
 
 @testitem "test_grid_factory_construction" tags = [:csetfactories] setup = [config] begin
-<<<<<<< HEAD
-    import QuantumGrav
-=======
-
->>>>>>> 0468a549
     import Distributions
 
     csetmaker = QuantumGrav.GridCsetMakerPolynomial(cfg["grid"])
@@ -616,11 +519,6 @@
 end
 
 @testitem "test_grid_factory_broken_config" tags = [:csetfactories] setup = [config] begin
-<<<<<<< HEAD
-    import QuantumGrav
-=======
-
->>>>>>> 0468a549
 
     broken_cfg = deepcopy(cfg)
     broken_cfg["grid"]["grid_distribution"] = nothing
@@ -656,11 +554,6 @@
 end
 
 @testitem "test_grid_factory_produce_csets" tags = [:csetfactories] setup = [config] begin
-<<<<<<< HEAD
-    import QuantumGrav
-=======
-
->>>>>>> 0468a549
     import Random
     # Test all grid types: quadratic, rectangular, rhombic, hexagonal, triangular, oblique
     grid_types =
