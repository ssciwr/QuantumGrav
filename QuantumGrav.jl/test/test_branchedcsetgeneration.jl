

@testsnippet branchedtests begin
<<<<<<< HEAD

    using Distributions
    using Random
=======
    import Random
>>>>>>> 0468a549

    Random.seed!(42)  # Set a seed for reproducibility
    rng = Random.Xoshiro(42)
end

@testitem "are_colinear_overlapping" tags = [:branchedcsetgeneration, :branch_points] setup =
    [branchedtests] begin
<<<<<<< HEAD
    using CausalSets
    using QuantumGrav
=======
    import CausalSets

>>>>>>> 0468a549
    seg1 = (CausalSets.Coordinates{2}((0.0, 0.0)), CausalSets.Coordinates{2}((1.0, 0.0)))
    seg2 = (CausalSets.Coordinates{2}((0.5, 0.0)), CausalSets.Coordinates{2}((1.5, 0.0))) # colinear and overlapping with seg1
    seg3 = (CausalSets.Coordinates{2}((1.5, 0.0)), CausalSets.Coordinates{2}((2.0, 0.0))) # colinear but not overlapping with seg1
    seg4 = (CausalSets.Coordinates{2}((0.5, -0.5)), CausalSets.Coordinates{2}((0.5, 0.5))) # overlapping but not colinear with seg1

    @test QuantumGrav.are_colinear_overlapping(seg1, seg2)
    @test !QuantumGrav.are_colinear_overlapping(seg1, seg3)
    @test !QuantumGrav.are_colinear_overlapping(seg1, seg4)
end

@testitem "are_colinear_overlapping_throws" tags =
    [:branchedcsetgeneration, :branch_points, :throws] setup = [branchedtests] begin
<<<<<<< HEAD
    using CausalSets
    using QuantumGrav
    seg1 = (CausalSets.Coordinates{2}((0.0, 0.0)), CausalSets.Coordinates{2}((1.0, 0.0)))
    seg2 = (CausalSets.Coordinates{2}((0.5, 0.0)), CausalSets.Coordinates{2}((1.5, 0.0)))
    tolerance = -1.0 # negative tolerance

=======
    import CausalSets

    seg1 = (CausalSets.Coordinates{2}((0.0, 0.0)), CausalSets.Coordinates{2}((1.0, 0.0)))
    seg2 = (CausalSets.Coordinates{2}((0.5, 0.0)), CausalSets.Coordinates{2}((1.5, 0.0)))
    tolerance = -1.0 # negative tolerance

>>>>>>> 0468a549
    @test_throws ArgumentError QuantumGrav.are_colinear_overlapping(
        seg1,
        seg2;
        tolerance = tolerance,
    )
end

@testitem "is_colinear_overlapping_with_cuts" tags=[:branchedcsetgeneration, :branch_points] setup=[
    branchedtests,
] begin
<<<<<<< HEAD
    using CausalSets
    using QuantumGrav
=======
    import CausalSets

>>>>>>> 0468a549
    seg = (CausalSets.Coordinates{2}((0.0, 1.0)), CausalSets.Coordinates{2}((1.0, 1.0)))
    single = [CausalSets.Coordinates{2}((0.5, 1.0))]
    tuples =
        [(CausalSets.Coordinates{2}((0.2, 0.0)), CausalSets.Coordinates{2}((0.8, 0.0)))]
    # Should not overlap with tuples, but does with vertical cut at x=1.0
    @test QuantumGrav.is_colinear_overlapping_with_cuts(seg, single, tuples; tmax = 1.0)
    # Negative result for non-overlapping segment
    seg2 = (CausalSets.Coordinates{2}((0.0, 0.2)), CausalSets.Coordinates{2}((1.0, 0.2)))
    @test !QuantumGrav.is_colinear_overlapping_with_cuts(seg2, single, tuples; tmax = 1.0)

    seg3 = (CausalSets.Coordinates{2}((0.0, 0.0)), CausalSets.Coordinates{2}((0.5, 0.0)))
end

@testitem "is_colinear_overlapping_with_cuts_throws" tags =
    [:branchedcsetgeneration, :branch_points, :throws] setup = [branchedtests] begin
<<<<<<< HEAD
    using CausalSets
    using QuantumGrav
=======
    import CausalSets

>>>>>>> 0468a549
    seg = (CausalSets.Coordinates{2}((0.0, 1.0)), CausalSets.Coordinates{2}((1.0, 1.0)))
    single = [CausalSets.Coordinates{2}((0.5, 1.0))]
    tuples =
        [(CausalSets.Coordinates{2}((0.2, 0.0)), CausalSets.Coordinates{2}((0.8, 0.0)))]
    tolerance = -1.0 # negative tolerance

    @test_throws ArgumentError QuantumGrav.is_colinear_overlapping_with_cuts(
        seg,
        single,
        tuples;
        tolerance = tolerance,
    )
end

@testitem "interpolate_point" tags=[:branchedcsetgeneration] setup=[branchedtests] begin
<<<<<<< HEAD
    using CausalSets
    using QuantumGrav
=======
    import CausalSets

>>>>>>> 0468a549
    x = CausalSets.Coordinates{2}((0.0, 0.0))
    y = CausalSets.Coordinates{2}((1.0, 2.0))
    # Interpolate t=0.5 along segment
    p = QuantumGrav.interpolate_point(x, y, 0.5, 1)
    @test p == CausalSets.Coordinates{2}((0.5, 1.0))
    # Interpolate x at t=0.5
    xval = QuantumGrav.interpolate_point(x, y, 0.5, 1; idx_out = 2)
    @test xval ≈ 1.0
end

@testitem "interpolate_point_throws" tags =
    [:branchedcsetgeneration, :branch_points, :throws] setup = [branchedtests] begin
<<<<<<< HEAD
    using CausalSets
    using QuantumGrav
=======
    import CausalSets

>>>>>>> 0468a549

    x = CausalSets.Coordinates{2}((0.0, 1.0))
    y = CausalSets.Coordinates{2}((0.0, 2.0))
    tolerance = -1.0 # negative tolerance
    @test_throws ArgumentError QuantumGrav.interpolate_point(
        x,
        y,
        0.5,
        2;
        tolerance = tolerance,
    )

    # Throws for segment parallel to requested axis
    @test_throws ArgumentError QuantumGrav.interpolate_point(x, y, 0.5, 1)
end

@testitem "segments_intersect" tags = [:branchedcsetgeneration, :branch_points] setup =
    [branchedtests] begin
<<<<<<< HEAD
    using CausalSets
    using QuantumGrav
=======
    import CausalSets

>>>>>>> 0468a549
    # Simple intersection (diagonal crossing)
    seg1 = (CausalSets.Coordinates{2}((0.0, 0.0)), CausalSets.Coordinates{2}((1.0, 1.0)))
    seg2 = (CausalSets.Coordinates{2}((0.0, 1.0)), CausalSets.Coordinates{2}((1.0, 0.0)))
    ok, pt = QuantumGrav.segments_intersect(seg1, seg2)
    @test ok
    @test pt === CausalSets.Coordinates{2}((0.5, 0.5))

    # Non-intersection
    seg3 = (CausalSets.Coordinates{2}((0.0, 0.0)), CausalSets.Coordinates{2}((1.0, 0.0)))
    seg4 = (CausalSets.Coordinates{2}((0.0, 1.0)), CausalSets.Coordinates{2}((1.0, 1.0)))
    ok2, pt2 = QuantumGrav.segments_intersect(seg3, seg4)
    @test !ok2
    @test pt2 === nothing

    # Colinear overlap returns (true, nothing)
    seg5 = (CausalSets.Coordinates{2}((0.0, 0.0)), CausalSets.Coordinates{2}((1.0, 0.0)))
    seg6 = (CausalSets.Coordinates{2}((0.5, 0.0)), CausalSets.Coordinates{2}((1.5, 0.0)))
    ok3, pt3 = QuantumGrav.segments_intersect(seg5, seg6)
    @test ok3
    @test pt3 === nothing
end

@testitem "segments_intersect_throws" tags =
    [:branchedcsetgeneration, :branch_points, :throws] setup = [branchedtests] begin
<<<<<<< HEAD
    using CausalSets
    using QuantumGrav
=======
    import CausalSets

>>>>>>> 0468a549
    seg1 = (CausalSets.Coordinates{2}((0.0, 0.0)), CausalSets.Coordinates{2}((1.0, 1.0)))
    seg2 = (CausalSets.Coordinates{2}((0.0, 1.0)), CausalSets.Coordinates{2}((1.0, 0.0)))
    # Throws if tolerance <= 0
    @test_throws ArgumentError QuantumGrav.segments_intersect(seg1, seg2; tolerance = 0.0)
    @test_throws ArgumentError QuantumGrav.segments_intersect(seg1, seg2; tolerance = -1.0)
end

@testitem "generate_random_branch_points" tags=[:branchedcsetgeneration] setup=[
    branchedtests,
] begin
<<<<<<< HEAD
    using CausalSets
    using QuantumGrav
=======
    import CausalSets

>>>>>>> 0468a549
    pts, cuts = QuantumGrav.generate_random_branch_points(
        8,
        10;
        rng = rng,
        consecutive_intersections = false,
    )
    @test length(pts) == 8
    @test length(cuts) == 10
    @test all(x -> x isa CausalSets.Coordinates{2}, pts)
    @test all(t -> t[1][1] <= t[2][1], cuts)
    @test issorted(pts, by = p->p[1])

    # Check intersection condition: no cut intersects more than once
    intersections = QuantumGrav.cut_intersections(cuts) # cut_intersections tested below
    counts = Dict(i => 0 for i = 1:length(cuts))
    for ((i, j), _) in intersections
        counts[i] += 1
        counts[j] += 1
    end
    @test all(v -> v <= 1, values(counts))
end

@testitem "generate_random_branch_points_throws" tags =
    [:branchedcsetgeneration, :branch_points, :throws] setup = [branchedtests] begin
<<<<<<< HEAD
    using CausalSets
    using QuantumGrav
=======
    import CausalSets

>>>>>>> 0468a549
    @test_throws ArgumentError QuantumGrav.generate_random_branch_points(-1, 1)
    @test_throws ArgumentError QuantumGrav.generate_random_branch_points(1, -2)
end

@testitem "point_segment_distance" tags=[:branchedcsetgeneration] setup=[branchedtests] begin
<<<<<<< HEAD
    using CausalSets
    using QuantumGrav
=======
    import CausalSets

>>>>>>> 0468a549
    p = CausalSets.Coordinates{2}((0.5, 0.5)) # point whose distance is to be computed
    a = CausalSets.Coordinates{2}((0.0, 0.0)) # endpoint segment
    b = CausalSets.Coordinates{2}((1.0, 0.0)) # endpoint segment
    # Closest point in (a,b) to p is (0.5, 0.0): distance = 0.5
    d = QuantumGrav.point_segment_distance(p, (a, b))
    @test abs(d - 0.5) < 1e-12
    # Point on segment
    p2 = CausalSets.Coordinates{2}((0.5, 0.0))
    @test QuantumGrav.point_segment_distance(p2, (a, b)) < 1e-12
    # Degenerate segment
    @test QuantumGrav.point_segment_distance(p, (a, a)) ≈ sqrt(0.5^2 + 0.5^2)
end
<<<<<<< HEAD

@testitem "point_segment_distance_throws" tags =
    [:branchedcsetgeneration, :branch_points, :throws] setup = [branchedtests] begin
    using CausalSets
    using QuantumGrav
=======

@testitem "point_segment_distance_throws" tags =
    [:branchedcsetgeneration, :branch_points, :throws] setup = [branchedtests] begin
    import CausalSets

>>>>>>> 0468a549
    p = CausalSets.Coordinates{2}((0.5, 0.5)) # point whose distance is to be computed
    a = CausalSets.Coordinates{2}((0.0, 0.0)) # endpoint segment
    b = CausalSets.Coordinates{2}((1.0, 0.0)) # endpoint segment
    # Throws for bad tolerance
    @test_throws ArgumentError QuantumGrav.point_segment_distance(
        p,
        (a, b);
        tolerance = 0.0,
    )
end

@testitem "filter_sprinkling_near_cuts" tags=[:branchedcsetgeneration] setup=[branchedtests] begin
<<<<<<< HEAD
    using CausalSets
    using QuantumGrav
=======
    import CausalSets

>>>>>>> 0468a549
    spr = [
        CausalSets.Coordinates{2}((0.1, 0.0)),
        CausalSets.Coordinates{2}((0.5, 0.5)),
        CausalSets.Coordinates{2}((0.9, 1.0)),
    ]
    single = [CausalSets.Coordinates{2}((0.3, 0.5))]
    tuples =
        [(CausalSets.Coordinates{2}((0.6, 0.0)), CausalSets.Coordinates{2}((0.6, 1.0)))]
    # Point (0.5, 0.5) is near vertical cut at x=0.5 if tolerance > 0.0
    filtered =
        QuantumGrav.filter_sprinkling_near_cuts(spr, (single, tuples); tolerance = 0.11)
    @test length(filtered) == 2
    @test spr[2] ∉ filtered
end

@testitem "filter_sprinkling_near_cuts_throws" tags =
    [:branchedcsetgeneration, :branch_points, :throws] setup = [branchedtests] begin
<<<<<<< HEAD
    using CausalSets
    using QuantumGrav
=======
    import CausalSets

>>>>>>> 0468a549
    # Throws for unsorted
    spr = [
        CausalSets.Coordinates{2}((0.1, 0.0)),
        CausalSets.Coordinates{2}((0.5, 0.5)),
        CausalSets.Coordinates{2}((0.9, 1.0)),
    ]
    badspr = [spr[2], spr[1], spr[3]]
    single = [CausalSets.Coordinates{2}((0.3, 0.5))]
    tuples =
        [(CausalSets.Coordinates{2}((0.6, 0.0)), CausalSets.Coordinates{2}((0.6, 1.0)))]
    @test_throws ArgumentError QuantumGrav.filter_sprinkling_near_cuts(
        badspr,
        (single, tuples),
    )
    # Throws for bad tolerance
    @test_throws ArgumentError QuantumGrav.filter_sprinkling_near_cuts(
        spr,
        (single, tuples);
        tolerance = 0.0,
    )
end

@testitem "next_intersection" tags=[:branchedcsetgeneration] setup=[branchedtests] begin
<<<<<<< HEAD
    using CausalSets
    using QuantumGrav
=======
    import CausalSets

>>>>>>> 0468a549
    x = CausalSets.Coordinates{2}((0.0, 0.0))
    y = CausalSets.Coordinates{2}((1.0, 1.0))
    slope = 1.0
    cut = (CausalSets.Coordinates{2}((0.5, -0.5)), CausalSets.Coordinates{2}((0.5, 0.5)))
    res = QuantumGrav.next_intersection([cut], x, y, slope)
    @test res !== nothing
    pt, intersecting_cut = res
    @test intersecting_cut == cut
    @test pt == CausalSets.Coordinates{2}((0.5, 0.5))
    # No intersection if ray misses
    cut2 = (CausalSets.Coordinates{2}((2.0, 2.0)), CausalSets.Coordinates{2}((2.0, 3.0)))
    @test isnothing(QuantumGrav.next_intersection([cut2], x, y, slope))
end

@testitem "next_intersection_throws" tags =
    [:branchedcsetgeneration, :branch_points, :throws] setup = [branchedtests] begin
<<<<<<< HEAD
    using CausalSets
    using QuantumGrav
=======
    import CausalSets

>>>>>>> 0468a549
    x = CausalSets.Coordinates{2}((0.0, 0.0))
    y = CausalSets.Coordinates{2}((1.0, 1.0))
    slope = 1.0
    cut = (CausalSets.Coordinates{2}((0.5, -0.5)), CausalSets.Coordinates{2}((0.5, 0.5)))
    tolerance = 0.0
    # Throws for bad tolerance
    @test_throws ArgumentError QuantumGrav.next_intersection(
        [cut],
        x,
        y,
        slope;
        tolerance = tolerance,
    )
end


@testitem "diamond_corners" tags=[:branchedcsetgeneration] setup=[branchedtests] begin
<<<<<<< HEAD
    using CausalSets
    using QuantumGrav
=======
    import CausalSets

>>>>>>> 0468a549
    x = CausalSets.Coordinates{2}((0.0, 0.0))
    y = CausalSets.Coordinates{2}((2.0, 0.0))
    manifold = CausalSets.MinkowskiManifold{2}()
    l, r = QuantumGrav.diamond_corners(manifold, x, y)
    @test l == CausalSets.Coordinates{2}((1.0, -1.0))
    @test r == CausalSets.Coordinates{2}((1.0, 1.0))
end

@testitem "diamond_corners_throws" tags = [:branchedcsetgeneration, :branch_points, :throws] setup =
    [branchedtests] begin
<<<<<<< HEAD
    using CausalSets
    using QuantumGrav
=======
    import CausalSets

>>>>>>> 0468a549
    x = CausalSets.Coordinates{2}((0.0, 0.0))
    y = CausalSets.Coordinates{2}((2.0, 0.0))
    manifold = CausalSets.MinkowskiManifold{2}()
    # Throws if not in past
    @test_throws ArgumentError QuantumGrav.diamond_corners(manifold, y, x)
end

@testitem "point_in_diamond" tags=[:branchedcsetgeneration] setup=[branchedtests] begin
<<<<<<< HEAD
    using CausalSets
    using QuantumGrav
=======
    import CausalSets

>>>>>>> 0468a549
    x = CausalSets.Coordinates{2}((0.0, 0.0))
    y = CausalSets.Coordinates{2}((2.0, 0.0))
    p1 = CausalSets.Coordinates{2}((1.0, 0.5))
    p2 = CausalSets.Coordinates{2}((3.0, 0.0))
    manifold = CausalSets.MinkowskiManifold{2}()
    @test QuantumGrav.point_in_diamond(manifold, p1, x, y)
    @test !QuantumGrav.point_in_diamond(manifold, p2, x, y)
end

@testitem "point_in_diamond_throws" tags =
    [:branchedcsetgeneration, :branch_points, :throws] setup = [branchedtests] begin
<<<<<<< HEAD
    using CausalSets
    using QuantumGrav
=======
    import CausalSets

>>>>>>> 0468a549
    x = CausalSets.Coordinates{2}((0.0, 0.0))
    y = CausalSets.Coordinates{2}((2.0, 0.0))
    p = CausalSets.Coordinates{2}((1.0, 0.5))
    manifold = CausalSets.MinkowskiManifold{2}()
    # Throws if not in past
    @test_throws ArgumentError QuantumGrav.point_in_diamond(manifold, p, y, x)
end

@testitem "cut_crosses_diamond" tags=[:branchedcsetgeneration] setup=[branchedtests] begin
<<<<<<< HEAD
    using CausalSets
    using QuantumGrav
=======
    import CausalSets

>>>>>>> 0468a549
    x = CausalSets.Coordinates{2}((0.0, 0.0))
    y = CausalSets.Coordinates{2}((2.0, 0.0))
    cut1 = (CausalSets.Coordinates{2}((1.0, -1.5)), CausalSets.Coordinates{2}((1.0, 1.5))) # cuts diamond
    cut2 = (CausalSets.Coordinates{2}((0.5, -0.5)), CausalSets.Coordinates{2}((0.5, 0.3))) # cuts only one edge of the diamond
    manifold = CausalSets.MinkowskiManifold{2}()
    @test QuantumGrav.cut_crosses_diamond(manifold, x, y, cut1)
    @test !QuantumGrav.cut_crosses_diamond(manifold, x, y, cut2)
end

@testitem "cut_crosses_diamond_throws" tags =
    [:branchedcsetgeneration, :branch_points, :throws] setup = [branchedtests] begin
<<<<<<< HEAD
    using CausalSets
    using QuantumGrav
=======
    import CausalSets

>>>>>>> 0468a549
    x = CausalSets.Coordinates{2}((0.0, 0.0))
    y = CausalSets.Coordinates{2}((2.0, 0.0))
    cut = (CausalSets.Coordinates{2}((1.0, -1.5)), CausalSets.Coordinates{2}((1.0, 1.5))) # cuts diamond
    manifold = CausalSets.MinkowskiManifold{2}()
    # Throws if not in past
    @test_throws ArgumentError QuantumGrav.cut_crosses_diamond(manifold, y, x, cut)
    # Throws for bad tolerance
    tolerance = 0.0
    @test_throws ArgumentError QuantumGrav.cut_crosses_diamond(
        manifold,
        x,
        y,
        cut;
        tolerance = tolerance,
    )
end

@testitem "intersected_cut_crosses_diamond" tags=[:branchedcsetgeneration] setup=[
    branchedtests,
] begin
<<<<<<< HEAD
    using CausalSets
    using QuantumGrav
=======
    import CausalSets

>>>>>>> 0468a549
    x = CausalSets.Coordinates{2}((0.5, 0.1))
    y = CausalSets.Coordinates{2}((2.0, 0.0))
    cut1 = (CausalSets.Coordinates{2}((0.0, 0.0)), CausalSets.Coordinates{2}((2.0, 0.0)))
    cut2 = (CausalSets.Coordinates{2}((1.0, -0.1)), CausalSets.Coordinates{2}((1.0, 1.0))) # large cross with cut1 which intersects diamond
    cut3 = (CausalSets.Coordinates{2}((1.0, -0.1)), CausalSets.Coordinates{2}((1.0, 0.1))) # small cross with cut1 which only intersects one edge of diamond
    intersection = CausalSets.Coordinates{2}((1.0, 0.0))
    manifold = CausalSets.MinkowskiManifold{2}()
    @test QuantumGrav.intersected_cut_crosses_diamond(
        manifold,
        x,
        y,
        cut1,
        cut2,
        intersection,
    )
    @test !QuantumGrav.intersected_cut_crosses_diamond(
        manifold,
        x,
        y,
        cut1,
        cut3,
        intersection,
    )
end

@testitem "intersected_cut_crosses_diamond_throws" tags =
    [:branchedcsetgeneration, :branch_points, :throws] setup = [branchedtests] begin
<<<<<<< HEAD
    using CausalSets
    using QuantumGrav
=======
    import CausalSets

>>>>>>> 0468a549
    x = CausalSets.Coordinates{2}((0.5, 0.1))
    y = CausalSets.Coordinates{2}((2.0, 0.0))
    cut1 = (CausalSets.Coordinates{2}((0.0, 0.0)), CausalSets.Coordinates{2}((2.0, 0.0)))
    cut2 = (CausalSets.Coordinates{2}((1.0, -0.1)), CausalSets.Coordinates{2}((1.0, 1.0)))
    intersection = CausalSets.Coordinates{2}((1.0, 0.0))
    manifold = CausalSets.MinkowskiManifold{2}()

    # Throws for bad tolerance
    tolerance = 0.0
    @test_throws ArgumentError QuantumGrav.intersected_cut_crosses_diamond(
        manifold,
        x,
        y,
        cut1,
        cut2,
        intersection;
        tolerance = tolerance,
    )
end

@testitem "propagate_ray" tags=[:branchedcsetgeneration] setup=[branchedtests] begin
<<<<<<< HEAD
    using CausalSets
    using QuantumGrav
=======
    import CausalSets

>>>>>>> 0468a549
    x = CausalSets.Coordinates{2}((0.0, 0.0))
    y = CausalSets.Coordinates{2}((2.0, 0.0))
    manifold = CausalSets.MinkowskiManifold{2}()
    # No cuts: straight without obstructions
    path = QuantumGrav.propagate_ray(
        manifold,
        x,
        y,
        +1.0,
        Tuple{CausalSets.Coordinates{2},CausalSets.Coordinates{2}}[],
    )
    @test path[1] === x
    @test path[end][1] === y[1]
    @test length(path) === 2

    # backwards
    path_b = QuantumGrav.propagate_ray(
        manifold,
        y,
        x,
        +1.0,
        Tuple{CausalSets.Coordinates{2},CausalSets.Coordinates{2}}[],
    )
    @test path_b[1] === y
    @test path_b[end][1] === x[1]
    @test length(path_b) === 2


    # Completely intersected (spacelike)
    cut1 = (CausalSets.Coordinates{2}((1.0, -1.1)), CausalSets.Coordinates{2}((1.0, 1.1)))
    path1 = QuantumGrav.propagate_ray(manifold, x, y, 1.0, [cut1])
    @test path1[1] == x
    @test path1[end] == CausalSets.Coordinates{2}((1.0, -1.0))
    @test length(path1) == 3

    # backwards
    path1_b = QuantumGrav.propagate_ray(manifold, y, x, 1.0, [cut1])
    @test path1_b[1] === y
    @test path1_b[end] === CausalSets.Coordinates{2}((1.0, 1.0))
    @test length(path1_b) === 3

    # Completely intersected but not in the way of ray (timelike)
    cut2 = (CausalSets.Coordinates{2}((0.0, -0.1)), CausalSets.Coordinates{2}((2.0, 0.1)))
    path2 = QuantumGrav.propagate_ray(manifold, x, y, 1.0, [cut2])
    @test path2[1] == x
    @test path2[end][1] == y[1]
    @test length(path2) == 2

    # backwards
    path2_b = QuantumGrav.propagate_ray(manifold, y, x, 1.0, [cut2])
    @test path2_b[1] === y
    @test path2_b[end][1] == x[1]
    @test length(path2_b) === 2

    # Halfway intersected such that y can still be reached (spacelike)
    cut3 = (CausalSets.Coordinates{2}((1.0, -0.9)), CausalSets.Coordinates{2}((1.0, 1.1)))
    path3 = QuantumGrav.propagate_ray(manifold, x, y, 1.0, [cut3])
    @test path3[1] == x
    @test path3[end][1] == y[1]
    @test length(path3) == 4

    # backwards
    path3_b = QuantumGrav.propagate_ray(manifold, y, x, 1.0, [cut3])
    @test path3_b[1] === y
    @test path3_b[end][1] == x[1]
    @test length(path3_b) === 2

    # Halfway intersected such that y can still be reached (timelike, one intersection with diamond edges)
    cut4 = (CausalSets.Coordinates{2}((0.0, 0.1)), CausalSets.Coordinates{2}((1.0, 0.2)))
    path4 = QuantumGrav.propagate_ray(manifold, x, y, 1.0, [cut4])
    @test path4[1] == x
    @test path4[end][1] == y[1]
    @test length(path4) == 4

    # backwards
    path4_b = QuantumGrav.propagate_ray(manifold, y, x, 1.0, [cut4])
    @test path4_b[1] === y
    @test path4_b[end][1] == x[1]
    @test length(path4_b) === 2

    # Halfway intersected such that y can still be reached (timelike, one intersection with diamond edges)
    cut5 = (CausalSets.Coordinates{2}((0.0, 0.5)), CausalSets.Coordinates{2}((2.0, 0.5)))
    path5 = QuantumGrav.propagate_ray(manifold, x, y, 1.0, [cut5])
    @test path5[1] == x
    @test path5[end] == CausalSets.Coordinates{2}((2.0, 0.5))
    @test length(path5) == 3

    # backwards
    path5_b = QuantumGrav.propagate_ray(manifold, y, x, 1.0, [cut5])
    @test path5_b[1] === y
    @test path5_b[end][1] == x[1]
    @test length(path5_b) === 2

    # Intersected by two cuts which don't cross diamond alone but conspire to inhibit reaching y[1]
    cuts6 = [
        (CausalSets.Coordinates{2}((0.0, 0.5)), CausalSets.Coordinates{2}((0.9, 0.5))),
        (CausalSets.Coordinates{2}((1.0, 0.8)), CausalSets.Coordinates{2}((1.0, -2.0))),
    ]
    path6 = QuantumGrav.propagate_ray(manifold, x, y, 1.0, cuts6)
    @test path6[1] == x
    @test path6[end] == CausalSets.Coordinates{2}((1.0, -1.0))
    @test length(path6) == 5

    # backwards
    path6_b = QuantumGrav.propagate_ray(manifold, y, x, 1.0, cuts6)
    @test path6_b[1] === y
    @test path6_b[end][1] != x[1]
    @test length(path6_b) === 5

    # intersecting cuts block whole diamond
    cuts7 = [
        (CausalSets.Coordinates{2}((0.0, 0.5)), CausalSets.Coordinates{2}((2.0, 0.5))),
        (CausalSets.Coordinates{2}((1.0, -2.0)), CausalSets.Coordinates{2}((1.0, 0.6))),
    ]
    path7 = QuantumGrav.propagate_ray(manifold, x, y, 1.0, cuts7)
    @test path7[1] == x
    @test path7[end][1] != y[1]
    @test length(path7) == 4

    # backwards
    path7b = QuantumGrav.propagate_ray(manifold, y, x, 1.0, cuts7)
    @test path7b[1] == y
    @test path7b[end][1] != x[1]
    @test length(path7b) == 4

    # intersecting cuts conspire with third cut to block whole diamond
    cuts8 = [
        (CausalSets.Coordinates{2}((0.0, 0.5)), CausalSets.Coordinates{2}((2.0, 0.5))),
        (CausalSets.Coordinates{2}((1.0, -0.5)), CausalSets.Coordinates{2}((1.0, 0.6))),
        (CausalSets.Coordinates{2}((1.1, -0.3)), CausalSets.Coordinates{2}((1.1, -2.0))),
    ]
    path8 = QuantumGrav.propagate_ray(manifold, x, y, 1.0, cuts8)
    @test path8[1] == x
    @test path8[end][1] != y[1]
    @test length(path8) == 6

    # intersecting cuts conspire with third cut to block whole diamond
    path8b = QuantumGrav.propagate_ray(manifold, y, x, 1.0, cuts8)
    @test path8b[1] == y
    @test path8b[end][1] != x[1]
    @test length(path8b) == 6
end

@testitem "propagate_ray_throws" tags = [:branchedcsetgeneration, :branch_points, :throws] setup =
    [branchedtests] begin
<<<<<<< HEAD
    using CausalSets
    using QuantumGrav
=======
    import CausalSets

>>>>>>> 0468a549
    x = CausalSets.Coordinates{2}((0.0, 0.0))
    y = CausalSets.Coordinates{2}((2.0, 0.0))
    manifold = CausalSets.MinkowskiManifold{2}()

    # Throws for bad tolerance
    tolerance = 0.0
    @test_throws ArgumentError QuantumGrav.propagate_ray(
        manifold,
        x,
        y,
        +1.0,
        Tuple{CausalSets.Coordinates{2},CausalSets.Coordinates{2}}[];
        tolerance = tolerance,
    )
end


@testitem "cut_intersections" tags=[:branchedcsetgeneration] setup=[branchedtests] begin
<<<<<<< HEAD
    using CausalSets
    using QuantumGrav
=======
    import CausalSets

>>>>>>> 0468a549
    cuts = [
        (CausalSets.Coordinates{2}((0.0, 0.0)), CausalSets.Coordinates{2}((1.0, 1.0))),
        (CausalSets.Coordinates{2}((0.0, 1.0)), CausalSets.Coordinates{2}((1.0, 0.0))),
        (CausalSets.Coordinates{2}((0.5, 0.5)), CausalSets.Coordinates{2}((1.5, 1.5))),
    ]
    intersections = QuantumGrav.cut_intersections(cuts)
    # Only one intersection (1,2)
    @test any(
        x -> x[1] == (1, 2) && x[2] == CausalSets.Coordinates{2}((0.5, 0.5)),
        intersections,
    )
end

@testitem "cut_intersections_throws" tags =
    [:branchedcsetgeneration, :branch_points, :throws] setup = [branchedtests] begin
<<<<<<< HEAD
    using CausalSets
    using QuantumGrav
=======
    import CausalSets

>>>>>>> 0468a549
    cuts = [
        (CausalSets.Coordinates{2}((0.0, 0.0)), CausalSets.Coordinates{2}((1.0, 1.0))),
        (CausalSets.Coordinates{2}((0.0, 1.0)), CausalSets.Coordinates{2}((1.0, 0.0))),
        (CausalSets.Coordinates{2}((0.5, 0.5)), CausalSets.Coordinates{2}((1.5, 1.5))),
    ]
    # Throws for bad tolerance
    tolerance = 0.0
    @test_throws ArgumentError QuantumGrav.cut_intersections(cuts; tolerance = tolerance)
end

@testitem "in_wedge_of" tags=[:branchedcsetgeneration] setup=[branchedtests] begin
<<<<<<< HEAD
    using CausalSets
    using QuantumGrav
=======
    import CausalSets

>>>>>>> 0468a549
    x = CausalSets.Coordinates{2}((0.0, 0.0))
    y = CausalSets.Coordinates{2}((2.0, 0.0))
    manifold = CausalSets.MinkowskiManifold{2}()
    # No cuts: straight without obstructions
    no_cuts = Tuple{CausalSets.Coordinates{2},CausalSets.Coordinates{2}}[]
    @test QuantumGrav.in_wedge_of(manifold, no_cuts, x, y)

    # Completely intersected (spacelike)
    cuts1 =
        [(CausalSets.Coordinates{2}((1.0, -1.1)), CausalSets.Coordinates{2}((1.0, 1.1)))]
    @test !QuantumGrav.in_wedge_of(manifold, cuts1, x, y)

    # Completely intersected (timelike)
    cuts2 =
        [(CausalSets.Coordinates{2}((0.0, -0.1)), CausalSets.Coordinates{2}((2.0, 0.1)))]
    @test !QuantumGrav.in_wedge_of(manifold, cuts2, x, y)

    # Halfway intersected such that y can still be reached (spacelike)
    cuts3 =
        [(CausalSets.Coordinates{2}((1.0, -0.9)), CausalSets.Coordinates{2}((1.0, 1.1)))]
    @test QuantumGrav.in_wedge_of(manifold, cuts3, x, y)

    # Halfway intersected such that y can still be reached (timelike, one intersection with diamond edges)
    cuts4 = [(CausalSets.Coordinates{2}((0.0, 0.1)), CausalSets.Coordinates{2}((1.0, 0.2)))]
    @test QuantumGrav.in_wedge_of(manifold, cuts4, x, y)

    # Halfway intersected such that y can still be reached (timelike, two intersections with diamond edges)
    cuts5 = [(CausalSets.Coordinates{2}((0.0, 0.5)), CausalSets.Coordinates{2}((2.0, 0.5)))]
    @test QuantumGrav.in_wedge_of(manifold, cuts5, x, y)

    # Intersected by two cuts which don't cross diamond alone, but conspire to inhibit reaching y
    cuts6 = [
        (CausalSets.Coordinates{2}((0.0, 0.5)), CausalSets.Coordinates{2}((0.9, 0.5))),
        (CausalSets.Coordinates{2}((1.0, 0.8)), CausalSets.Coordinates{2}((1.0, -2.0))),
    ]
    @test !QuantumGrav.in_wedge_of(manifold, cuts6, x, y)

    # Intersected by two cuts which don't cross diamond alone and do not conspire to inhibit reaching y
    cuts7 = [
        (CausalSets.Coordinates{2}((0.0, 0.5)), CausalSets.Coordinates{2}((0.9, 0.5))),
        (CausalSets.Coordinates{2}((1.0, 0.5)), CausalSets.Coordinates{2}((1.0, -2.0))),
    ]
    @test QuantumGrav.in_wedge_of(manifold, cuts7, x, y)
end

@testitem "in_wedge_of_throws" tags = [:branchedcsetgeneration, :branch_points, :throws] setup =
    [branchedtests] begin
<<<<<<< HEAD
    using CausalSets
    using QuantumGrav
=======
    import CausalSets

>>>>>>> 0468a549
    x = CausalSets.Coordinates{2}((0.0, 0.0))
    y = CausalSets.Coordinates{2}((2.0, 0.0))
    manifold = CausalSets.MinkowskiManifold{2}()
    no_cuts = Tuple{CausalSets.Coordinates{2},CausalSets.Coordinates{2}}[]
    # Throws for bad tolerance
    tolerance = 0.0
    @test_throws ArgumentError QuantumGrav.in_wedge_of(
        manifold,
        no_cuts,
        x,
        y;
        tolerance = tolerance,
    )
end

@testitem "in_past_of (branched)" tags=[:branchedcsetgeneration] setup=[branchedtests] begin
<<<<<<< HEAD
    using CausalSets
    using QuantumGrav
=======
    import CausalSets

>>>>>>> 0468a549
    x = CausalSets.Coordinates{2}((0.0, 0.0))
    y = CausalSets.Coordinates{2}((2.0, 0.0))
    manifold = CausalSets.MinkowskiManifold{2}()
    # No cuts: straight without obstructions
    no_timelike_cuts = CausalSets.Coordinates{2}[]
    no_finite_cuts = Tuple{CausalSets.Coordinates{2},CausalSets.Coordinates{2}}[]
    @test CausalSets.in_past_of(manifold, (no_timelike_cuts, no_finite_cuts), x, y)

    # Completely intersected (spacelike)
    cuts1 =
        [(CausalSets.Coordinates{2}((1.0, -1.1)), CausalSets.Coordinates{2}((1.0, 1.1)))]
    @test !CausalSets.in_past_of(manifold, (no_timelike_cuts, cuts1), x, y)

    # Completely intersected (timelike)
    cuts2 =
        [(CausalSets.Coordinates{2}((0.0, -0.1)), CausalSets.Coordinates{2}((2.0, 0.1)))]
    @test !CausalSets.in_past_of(manifold, (no_timelike_cuts, cuts2), x, y)

    # Halfway intersected such that y can still be reached (spacelike)
    cuts3 =
        [(CausalSets.Coordinates{2}((1.0, -0.9)), CausalSets.Coordinates{2}((1.0, 1.1)))]
    @test CausalSets.in_past_of(manifold, (no_timelike_cuts, cuts3), x, y)

    # Halfway intersected such that y can still be reached (timelike, one intersection with diamond edges)
    cuts4 = [(CausalSets.Coordinates{2}((0.0, 0.1)), CausalSets.Coordinates{2}((1.0, 0.2)))]
    @test CausalSets.in_past_of(manifold, (no_timelike_cuts, cuts4), x, y)

    # Halfway intersected such that y can still be reached (timelike, two intersections with diamond edges)
    cuts5 = [(CausalSets.Coordinates{2}((0.0, 0.5)), CausalSets.Coordinates{2}((2.0, 0.5)))]
    @test CausalSets.in_past_of(manifold, (no_timelike_cuts, cuts5), x, y)

    # Intersected by two cuts which don't cross diamond alone, but conspire to inhibit reaching y
    cuts6 = [
        (CausalSets.Coordinates{2}((0.0, 0.5)), CausalSets.Coordinates{2}((0.9, 0.5))),
        (CausalSets.Coordinates{2}((1.0, 0.8)), CausalSets.Coordinates{2}((1.0, -2.0))),
    ]
    @test !CausalSets.in_past_of(manifold, (no_timelike_cuts, cuts6), x, y)

    # Intersected by two cuts which don't cross diamond alone and do not conspire to inhibit reaching y
    cuts7 = [
        (CausalSets.Coordinates{2}((0.0, 0.5)), CausalSets.Coordinates{2}((0.9, 0.5))),
        (CausalSets.Coordinates{2}((1.0, 0.5)), CausalSets.Coordinates{2}((1.0, -2.0))),
    ]
    @test CausalSets.in_past_of(manifold, (no_timelike_cuts, cuts7), x, y)

    # fully intersected by timelike boundary-connecting cut
    y2 = CausalSets.Coordinates((2.0, 1.0))
    timelike_cuts1 = [CausalSets.Coordinates{2}((0.0, 0.5))]
    @test !CausalSets.in_past_of(manifold, (timelike_cuts1, no_finite_cuts), x, y2)

    # fully intersected by timelike boundary-connecting cut
    y2 = CausalSets.Coordinates((2.0, 1.0))
    timelike_cuts1 = [CausalSets.Coordinates{2}((0.0, 0.5))]
    @test !CausalSets.in_past_of(manifold, (timelike_cuts1, no_finite_cuts), x, y2)
end

@testitem "in_past_of (branched) throws" tags=[:branchedcsetgeneration, :throws] setup=[
    branchedtests,
] begin
<<<<<<< HEAD
    using CausalSets
    using QuantumGrav
=======
    import CausalSets

>>>>>>> 0468a549
    # Throws for N != 2
    x3 = CausalSets.Coordinates{3}((0.0, 0.0, 0.0))
    y3 = CausalSets.Coordinates{3}((1.0, 0.0, 0.0))
    manifold3 = CausalSets.MinkowskiManifold{3}()
    branch_info3 = (
        CausalSets.Coordinates{3}[],
        Tuple{CausalSets.Coordinates{3},CausalSets.Coordinates{3}}[],
    )
    @test_throws ArgumentError CausalSets.in_past_of(manifold3, branch_info3, x3, y3)
    # Throws for bad tolerance
    x = CausalSets.Coordinates{2}((0.0, 0.0))
    y = CausalSets.Coordinates{2}((2.0, 0.0))
    no_timelike_cuts = CausalSets.Coordinates{2}[]
    no_finite_cuts = Tuple{CausalSets.Coordinates{2},CausalSets.Coordinates{2}}[]
    manifold = CausalSets.MinkowskiManifold{2}()
    tolerance = 0.0
    @test_throws ArgumentError CausalSets.in_past_of(
        manifold,
        (no_timelike_cuts, no_finite_cuts),
        x,
        y;
        tolerance = tolerance,
    )
end

@testitem "BranchedManifoldCauset constructor and in_past_of_unchecked" tags=[
    :branchedcsetgeneration,
] setup=[branchedtests] begin
<<<<<<< HEAD
    using CausalSets
    using QuantumGrav
=======
    import CausalSets

>>>>>>> 0468a549
    polym = CausalSets.PolynomialManifold{2}(randn(rng, 3, 3))
    coords = [CausalSets.Coordinates{2}((i / 10, 0.0)) for i = 1:10]
    branch_points = ([coords[3], coords[4]], [(coords[3], coords[4])])
    causet = QuantumGrav.BranchedManifoldCauset(polym, branch_points, coords)
    @test causet isa QuantumGrav.BranchedManifoldCauset
    @test causet.atom_count == length(coords)
    @test causet.sprinkling[1] isa CausalSets.Coordinates{2}
    # in_past_of_unchecked
    @test CausalSets.in_past_of_unchecked(causet, 1, 3)
    @test CausalSets.in_past_of_unchecked(causet, 1, 2)
    @test !CausalSets.in_past_of_unchecked(causet, 3, 2)
end

@testitem "convert to BitArrayCauset" tags=[:branchedcsetgeneration] setup=[branchedtests] begin
<<<<<<< HEAD
    using CausalSets
    using QuantumGrav
=======
    import CausalSets

>>>>>>> 0468a549
    polym = CausalSets.PolynomialManifold{2}(randn(rng, 3, 3))
    x = CausalSets.Coordinates{2}((0.0, 0.0))
    y = CausalSets.Coordinates{2}((0.0, 0.1))
    z = CausalSets.Coordinates{2}((0.1, 0.2))
    sprinkling = [x, y, z]
    branch_points = (
        [CausalSets.Coordinates{2}((0.0, 0.15))],
        [(CausalSets.Coordinates{2}((0.1, 0.0)), CausalSets.Coordinates{2}((0.1, 0.3)))],
    )
    causet = QuantumGrav.BranchedManifoldCauset(polym, branch_points, sprinkling)
    bitcset = CausalSets.BitArrayCauset(causet)
    @test bitcset isa CausalSets.BitArrayCauset
    @test bitcset.atom_count == 3
    @test bitcset.future_relations[1][3] == false
    @test bitcset.past_relations[3][1] == false
end

@testitem "convert to BitArrayCauset throws" tags=[:branchedcsetgeneration, :throws] setup=[
    branchedtests,
] begin
<<<<<<< HEAD
    using CausalSets
    using QuantumGrav
=======
    import CausalSets

>>>>>>> 0468a549
    # Throws for bad tolerance
    polym = CausalSets.PolynomialManifold{2}(randn(rng, 3, 3))
    x = CausalSets.Coordinates{2}((0.0, 0.0))
    y = CausalSets.Coordinates{2}((0.0, 0.1))
    z = CausalSets.Coordinates{2}((0.1, 0.2))
    sprinkling = [x, y, z]
    branch_points = (
        [CausalSets.Coordinates{2}((0.0, 0.15))],
        [(CausalSets.Coordinates{2}((0.1, 0.0)), CausalSets.Coordinates{2}((0.1, 0.3)))],
    )
    causet = QuantumGrav.BranchedManifoldCauset(polym, branch_points, sprinkling)
    tolerance = 0.0
    @test_throws ArgumentError CausalSets.BitArrayCauset(causet; tolerance = tolerance)
end

@testitem "make_branched_manifold_cset" tags=[:branchedcsetgeneration] setup=[branchedtests] begin
<<<<<<< HEAD
    using CausalSets
    using QuantumGrav
=======
    import CausalSets

>>>>>>> 0468a549
    npoints = 30
    n_vertical_cuts = 3
    n_finite_cuts = 2
    order = 3
    r = 1.2
    cset, sprinkling, branch_points, coefs = QuantumGrav.make_branched_manifold_cset(
        npoints,
        n_vertical_cuts,
        n_finite_cuts,
        rng,
        order,
        r,
    )
    @test cset isa CausalSets.BitArrayCauset
    @test length(sprinkling) <= npoints
    @test length(branch_points[1]) == 3
    @test length(branch_points[2]) == 2
    @test size(coefs) == (order, order)
    @test cset.atom_count == npoints
end

@testitem "make_branched_manifold_cset" tags=[:branchedcsetgeneration, :throws] setup=[
    branchedtests,
] begin
<<<<<<< HEAD
    using CausalSets
    using QuantumGrav
=======
    import CausalSets

>>>>>>> 0468a549
    # Throws for bad arguments
    npoints = 30
    n_vertical_cuts = 3
    n_finite_cuts = 2
    order = 3
    r = 1.2
    @test_throws ArgumentError QuantumGrav.make_branched_manifold_cset(
        0,
        0,
        1,
        rng,
        order,
        r,
    )
    @test_throws ArgumentError QuantumGrav.make_branched_manifold_cset(
        10,
        -3,
        1,
        rng,
        order,
        r,
    )
    @test_throws ArgumentError QuantumGrav.make_branched_manifold_cset(
        10,
        0,
        -1,
        rng,
        order,
        r,
    )
    @test_throws ArgumentError QuantumGrav.make_branched_manifold_cset(10, 5, 1, rng, 0, r)
    @test_throws ArgumentError QuantumGrav.make_branched_manifold_cset(
        10,
        5,
        1,
        rng,
        order,
        0.5,
    )
    @test_throws ArgumentError QuantumGrav.make_branched_manifold_cset(
        10,
        5,
        1,
        rng,
        order,
        r;
        d = 3,
    )
end<|MERGE_RESOLUTION|>--- conflicted
+++ resolved
@@ -1,13 +1,7 @@
 
 
 @testsnippet branchedtests begin
-<<<<<<< HEAD
-
-    using Distributions
-    using Random
-=======
     import Random
->>>>>>> 0468a549
 
     Random.seed!(42)  # Set a seed for reproducibility
     rng = Random.Xoshiro(42)
@@ -15,13 +9,8 @@
 
 @testitem "are_colinear_overlapping" tags = [:branchedcsetgeneration, :branch_points] setup =
     [branchedtests] begin
-<<<<<<< HEAD
-    using CausalSets
-    using QuantumGrav
-=======
-    import CausalSets
-
->>>>>>> 0468a549
+    import CausalSets
+
     seg1 = (CausalSets.Coordinates{2}((0.0, 0.0)), CausalSets.Coordinates{2}((1.0, 0.0)))
     seg2 = (CausalSets.Coordinates{2}((0.5, 0.0)), CausalSets.Coordinates{2}((1.5, 0.0))) # colinear and overlapping with seg1
     seg3 = (CausalSets.Coordinates{2}((1.5, 0.0)), CausalSets.Coordinates{2}((2.0, 0.0))) # colinear but not overlapping with seg1
@@ -34,21 +23,12 @@
 
 @testitem "are_colinear_overlapping_throws" tags =
     [:branchedcsetgeneration, :branch_points, :throws] setup = [branchedtests] begin
-<<<<<<< HEAD
-    using CausalSets
-    using QuantumGrav
+    import CausalSets
+
     seg1 = (CausalSets.Coordinates{2}((0.0, 0.0)), CausalSets.Coordinates{2}((1.0, 0.0)))
     seg2 = (CausalSets.Coordinates{2}((0.5, 0.0)), CausalSets.Coordinates{2}((1.5, 0.0)))
     tolerance = -1.0 # negative tolerance
 
-=======
-    import CausalSets
-
-    seg1 = (CausalSets.Coordinates{2}((0.0, 0.0)), CausalSets.Coordinates{2}((1.0, 0.0)))
-    seg2 = (CausalSets.Coordinates{2}((0.5, 0.0)), CausalSets.Coordinates{2}((1.5, 0.0)))
-    tolerance = -1.0 # negative tolerance
-
->>>>>>> 0468a549
     @test_throws ArgumentError QuantumGrav.are_colinear_overlapping(
         seg1,
         seg2;
@@ -59,13 +39,8 @@
 @testitem "is_colinear_overlapping_with_cuts" tags=[:branchedcsetgeneration, :branch_points] setup=[
     branchedtests,
 ] begin
-<<<<<<< HEAD
-    using CausalSets
-    using QuantumGrav
-=======
-    import CausalSets
-
->>>>>>> 0468a549
+    import CausalSets
+
     seg = (CausalSets.Coordinates{2}((0.0, 1.0)), CausalSets.Coordinates{2}((1.0, 1.0)))
     single = [CausalSets.Coordinates{2}((0.5, 1.0))]
     tuples =
@@ -81,13 +56,8 @@
 
 @testitem "is_colinear_overlapping_with_cuts_throws" tags =
     [:branchedcsetgeneration, :branch_points, :throws] setup = [branchedtests] begin
-<<<<<<< HEAD
-    using CausalSets
-    using QuantumGrav
-=======
-    import CausalSets
-
->>>>>>> 0468a549
+    import CausalSets
+
     seg = (CausalSets.Coordinates{2}((0.0, 1.0)), CausalSets.Coordinates{2}((1.0, 1.0)))
     single = [CausalSets.Coordinates{2}((0.5, 1.0))]
     tuples =
@@ -103,13 +73,8 @@
 end
 
 @testitem "interpolate_point" tags=[:branchedcsetgeneration] setup=[branchedtests] begin
-<<<<<<< HEAD
-    using CausalSets
-    using QuantumGrav
-=======
-    import CausalSets
-
->>>>>>> 0468a549
+    import CausalSets
+
     x = CausalSets.Coordinates{2}((0.0, 0.0))
     y = CausalSets.Coordinates{2}((1.0, 2.0))
     # Interpolate t=0.5 along segment
@@ -122,13 +87,8 @@
 
 @testitem "interpolate_point_throws" tags =
     [:branchedcsetgeneration, :branch_points, :throws] setup = [branchedtests] begin
-<<<<<<< HEAD
-    using CausalSets
-    using QuantumGrav
-=======
-    import CausalSets
-
->>>>>>> 0468a549
+    import CausalSets
+
 
     x = CausalSets.Coordinates{2}((0.0, 1.0))
     y = CausalSets.Coordinates{2}((0.0, 2.0))
@@ -147,13 +107,8 @@
 
 @testitem "segments_intersect" tags = [:branchedcsetgeneration, :branch_points] setup =
     [branchedtests] begin
-<<<<<<< HEAD
-    using CausalSets
-    using QuantumGrav
-=======
-    import CausalSets
-
->>>>>>> 0468a549
+    import CausalSets
+
     # Simple intersection (diagonal crossing)
     seg1 = (CausalSets.Coordinates{2}((0.0, 0.0)), CausalSets.Coordinates{2}((1.0, 1.0)))
     seg2 = (CausalSets.Coordinates{2}((0.0, 1.0)), CausalSets.Coordinates{2}((1.0, 0.0)))
@@ -178,13 +133,8 @@
 
 @testitem "segments_intersect_throws" tags =
     [:branchedcsetgeneration, :branch_points, :throws] setup = [branchedtests] begin
-<<<<<<< HEAD
-    using CausalSets
-    using QuantumGrav
-=======
-    import CausalSets
-
->>>>>>> 0468a549
+    import CausalSets
+
     seg1 = (CausalSets.Coordinates{2}((0.0, 0.0)), CausalSets.Coordinates{2}((1.0, 1.0)))
     seg2 = (CausalSets.Coordinates{2}((0.0, 1.0)), CausalSets.Coordinates{2}((1.0, 0.0)))
     # Throws if tolerance <= 0
@@ -195,13 +145,8 @@
 @testitem "generate_random_branch_points" tags=[:branchedcsetgeneration] setup=[
     branchedtests,
 ] begin
-<<<<<<< HEAD
-    using CausalSets
-    using QuantumGrav
-=======
-    import CausalSets
-
->>>>>>> 0468a549
+    import CausalSets
+
     pts, cuts = QuantumGrav.generate_random_branch_points(
         8,
         10;
@@ -226,25 +171,15 @@
 
 @testitem "generate_random_branch_points_throws" tags =
     [:branchedcsetgeneration, :branch_points, :throws] setup = [branchedtests] begin
-<<<<<<< HEAD
-    using CausalSets
-    using QuantumGrav
-=======
-    import CausalSets
-
->>>>>>> 0468a549
+    import CausalSets
+
     @test_throws ArgumentError QuantumGrav.generate_random_branch_points(-1, 1)
     @test_throws ArgumentError QuantumGrav.generate_random_branch_points(1, -2)
 end
 
 @testitem "point_segment_distance" tags=[:branchedcsetgeneration] setup=[branchedtests] begin
-<<<<<<< HEAD
-    using CausalSets
-    using QuantumGrav
-=======
-    import CausalSets
-
->>>>>>> 0468a549
+    import CausalSets
+
     p = CausalSets.Coordinates{2}((0.5, 0.5)) # point whose distance is to be computed
     a = CausalSets.Coordinates{2}((0.0, 0.0)) # endpoint segment
     b = CausalSets.Coordinates{2}((1.0, 0.0)) # endpoint segment
@@ -257,19 +192,11 @@
     # Degenerate segment
     @test QuantumGrav.point_segment_distance(p, (a, a)) ≈ sqrt(0.5^2 + 0.5^2)
 end
-<<<<<<< HEAD
 
 @testitem "point_segment_distance_throws" tags =
     [:branchedcsetgeneration, :branch_points, :throws] setup = [branchedtests] begin
-    using CausalSets
-    using QuantumGrav
-=======
-
-@testitem "point_segment_distance_throws" tags =
-    [:branchedcsetgeneration, :branch_points, :throws] setup = [branchedtests] begin
-    import CausalSets
-
->>>>>>> 0468a549
+    import CausalSets
+
     p = CausalSets.Coordinates{2}((0.5, 0.5)) # point whose distance is to be computed
     a = CausalSets.Coordinates{2}((0.0, 0.0)) # endpoint segment
     b = CausalSets.Coordinates{2}((1.0, 0.0)) # endpoint segment
@@ -282,13 +209,8 @@
 end
 
 @testitem "filter_sprinkling_near_cuts" tags=[:branchedcsetgeneration] setup=[branchedtests] begin
-<<<<<<< HEAD
-    using CausalSets
-    using QuantumGrav
-=======
-    import CausalSets
-
->>>>>>> 0468a549
+    import CausalSets
+
     spr = [
         CausalSets.Coordinates{2}((0.1, 0.0)),
         CausalSets.Coordinates{2}((0.5, 0.5)),
@@ -306,13 +228,8 @@
 
 @testitem "filter_sprinkling_near_cuts_throws" tags =
     [:branchedcsetgeneration, :branch_points, :throws] setup = [branchedtests] begin
-<<<<<<< HEAD
-    using CausalSets
-    using QuantumGrav
-=======
-    import CausalSets
-
->>>>>>> 0468a549
+    import CausalSets
+
     # Throws for unsorted
     spr = [
         CausalSets.Coordinates{2}((0.1, 0.0)),
@@ -336,13 +253,8 @@
 end
 
 @testitem "next_intersection" tags=[:branchedcsetgeneration] setup=[branchedtests] begin
-<<<<<<< HEAD
-    using CausalSets
-    using QuantumGrav
-=======
-    import CausalSets
-
->>>>>>> 0468a549
+    import CausalSets
+
     x = CausalSets.Coordinates{2}((0.0, 0.0))
     y = CausalSets.Coordinates{2}((1.0, 1.0))
     slope = 1.0
@@ -359,13 +271,8 @@
 
 @testitem "next_intersection_throws" tags =
     [:branchedcsetgeneration, :branch_points, :throws] setup = [branchedtests] begin
-<<<<<<< HEAD
-    using CausalSets
-    using QuantumGrav
-=======
-    import CausalSets
-
->>>>>>> 0468a549
+    import CausalSets
+
     x = CausalSets.Coordinates{2}((0.0, 0.0))
     y = CausalSets.Coordinates{2}((1.0, 1.0))
     slope = 1.0
@@ -383,13 +290,8 @@
 
 
 @testitem "diamond_corners" tags=[:branchedcsetgeneration] setup=[branchedtests] begin
-<<<<<<< HEAD
-    using CausalSets
-    using QuantumGrav
-=======
-    import CausalSets
-
->>>>>>> 0468a549
+    import CausalSets
+
     x = CausalSets.Coordinates{2}((0.0, 0.0))
     y = CausalSets.Coordinates{2}((2.0, 0.0))
     manifold = CausalSets.MinkowskiManifold{2}()
@@ -400,13 +302,8 @@
 
 @testitem "diamond_corners_throws" tags = [:branchedcsetgeneration, :branch_points, :throws] setup =
     [branchedtests] begin
-<<<<<<< HEAD
-    using CausalSets
-    using QuantumGrav
-=======
-    import CausalSets
-
->>>>>>> 0468a549
+    import CausalSets
+
     x = CausalSets.Coordinates{2}((0.0, 0.0))
     y = CausalSets.Coordinates{2}((2.0, 0.0))
     manifold = CausalSets.MinkowskiManifold{2}()
@@ -415,13 +312,8 @@
 end
 
 @testitem "point_in_diamond" tags=[:branchedcsetgeneration] setup=[branchedtests] begin
-<<<<<<< HEAD
-    using CausalSets
-    using QuantumGrav
-=======
-    import CausalSets
-
->>>>>>> 0468a549
+    import CausalSets
+
     x = CausalSets.Coordinates{2}((0.0, 0.0))
     y = CausalSets.Coordinates{2}((2.0, 0.0))
     p1 = CausalSets.Coordinates{2}((1.0, 0.5))
@@ -433,13 +325,8 @@
 
 @testitem "point_in_diamond_throws" tags =
     [:branchedcsetgeneration, :branch_points, :throws] setup = [branchedtests] begin
-<<<<<<< HEAD
-    using CausalSets
-    using QuantumGrav
-=======
-    import CausalSets
-
->>>>>>> 0468a549
+    import CausalSets
+
     x = CausalSets.Coordinates{2}((0.0, 0.0))
     y = CausalSets.Coordinates{2}((2.0, 0.0))
     p = CausalSets.Coordinates{2}((1.0, 0.5))
@@ -449,13 +336,8 @@
 end
 
 @testitem "cut_crosses_diamond" tags=[:branchedcsetgeneration] setup=[branchedtests] begin
-<<<<<<< HEAD
-    using CausalSets
-    using QuantumGrav
-=======
-    import CausalSets
-
->>>>>>> 0468a549
+    import CausalSets
+
     x = CausalSets.Coordinates{2}((0.0, 0.0))
     y = CausalSets.Coordinates{2}((2.0, 0.0))
     cut1 = (CausalSets.Coordinates{2}((1.0, -1.5)), CausalSets.Coordinates{2}((1.0, 1.5))) # cuts diamond
@@ -467,13 +349,8 @@
 
 @testitem "cut_crosses_diamond_throws" tags =
     [:branchedcsetgeneration, :branch_points, :throws] setup = [branchedtests] begin
-<<<<<<< HEAD
-    using CausalSets
-    using QuantumGrav
-=======
-    import CausalSets
-
->>>>>>> 0468a549
+    import CausalSets
+
     x = CausalSets.Coordinates{2}((0.0, 0.0))
     y = CausalSets.Coordinates{2}((2.0, 0.0))
     cut = (CausalSets.Coordinates{2}((1.0, -1.5)), CausalSets.Coordinates{2}((1.0, 1.5))) # cuts diamond
@@ -494,13 +371,8 @@
 @testitem "intersected_cut_crosses_diamond" tags=[:branchedcsetgeneration] setup=[
     branchedtests,
 ] begin
-<<<<<<< HEAD
-    using CausalSets
-    using QuantumGrav
-=======
-    import CausalSets
-
->>>>>>> 0468a549
+    import CausalSets
+
     x = CausalSets.Coordinates{2}((0.5, 0.1))
     y = CausalSets.Coordinates{2}((2.0, 0.0))
     cut1 = (CausalSets.Coordinates{2}((0.0, 0.0)), CausalSets.Coordinates{2}((2.0, 0.0)))
@@ -528,13 +400,8 @@
 
 @testitem "intersected_cut_crosses_diamond_throws" tags =
     [:branchedcsetgeneration, :branch_points, :throws] setup = [branchedtests] begin
-<<<<<<< HEAD
-    using CausalSets
-    using QuantumGrav
-=======
-    import CausalSets
-
->>>>>>> 0468a549
+    import CausalSets
+
     x = CausalSets.Coordinates{2}((0.5, 0.1))
     y = CausalSets.Coordinates{2}((2.0, 0.0))
     cut1 = (CausalSets.Coordinates{2}((0.0, 0.0)), CausalSets.Coordinates{2}((2.0, 0.0)))
@@ -556,13 +423,8 @@
 end
 
 @testitem "propagate_ray" tags=[:branchedcsetgeneration] setup=[branchedtests] begin
-<<<<<<< HEAD
-    using CausalSets
-    using QuantumGrav
-=======
-    import CausalSets
-
->>>>>>> 0468a549
+    import CausalSets
+
     x = CausalSets.Coordinates{2}((0.0, 0.0))
     y = CausalSets.Coordinates{2}((2.0, 0.0))
     manifold = CausalSets.MinkowskiManifold{2}()
@@ -708,13 +570,8 @@
 
 @testitem "propagate_ray_throws" tags = [:branchedcsetgeneration, :branch_points, :throws] setup =
     [branchedtests] begin
-<<<<<<< HEAD
-    using CausalSets
-    using QuantumGrav
-=======
-    import CausalSets
-
->>>>>>> 0468a549
+    import CausalSets
+
     x = CausalSets.Coordinates{2}((0.0, 0.0))
     y = CausalSets.Coordinates{2}((2.0, 0.0))
     manifold = CausalSets.MinkowskiManifold{2}()
@@ -733,13 +590,8 @@
 
 
 @testitem "cut_intersections" tags=[:branchedcsetgeneration] setup=[branchedtests] begin
-<<<<<<< HEAD
-    using CausalSets
-    using QuantumGrav
-=======
-    import CausalSets
-
->>>>>>> 0468a549
+    import CausalSets
+
     cuts = [
         (CausalSets.Coordinates{2}((0.0, 0.0)), CausalSets.Coordinates{2}((1.0, 1.0))),
         (CausalSets.Coordinates{2}((0.0, 1.0)), CausalSets.Coordinates{2}((1.0, 0.0))),
@@ -755,13 +607,8 @@
 
 @testitem "cut_intersections_throws" tags =
     [:branchedcsetgeneration, :branch_points, :throws] setup = [branchedtests] begin
-<<<<<<< HEAD
-    using CausalSets
-    using QuantumGrav
-=======
-    import CausalSets
-
->>>>>>> 0468a549
+    import CausalSets
+
     cuts = [
         (CausalSets.Coordinates{2}((0.0, 0.0)), CausalSets.Coordinates{2}((1.0, 1.0))),
         (CausalSets.Coordinates{2}((0.0, 1.0)), CausalSets.Coordinates{2}((1.0, 0.0))),
@@ -773,13 +620,8 @@
 end
 
 @testitem "in_wedge_of" tags=[:branchedcsetgeneration] setup=[branchedtests] begin
-<<<<<<< HEAD
-    using CausalSets
-    using QuantumGrav
-=======
-    import CausalSets
-
->>>>>>> 0468a549
+    import CausalSets
+
     x = CausalSets.Coordinates{2}((0.0, 0.0))
     y = CausalSets.Coordinates{2}((2.0, 0.0))
     manifold = CausalSets.MinkowskiManifold{2}()
@@ -827,13 +669,8 @@
 
 @testitem "in_wedge_of_throws" tags = [:branchedcsetgeneration, :branch_points, :throws] setup =
     [branchedtests] begin
-<<<<<<< HEAD
-    using CausalSets
-    using QuantumGrav
-=======
-    import CausalSets
-
->>>>>>> 0468a549
+    import CausalSets
+
     x = CausalSets.Coordinates{2}((0.0, 0.0))
     y = CausalSets.Coordinates{2}((2.0, 0.0))
     manifold = CausalSets.MinkowskiManifold{2}()
@@ -850,13 +687,8 @@
 end
 
 @testitem "in_past_of (branched)" tags=[:branchedcsetgeneration] setup=[branchedtests] begin
-<<<<<<< HEAD
-    using CausalSets
-    using QuantumGrav
-=======
-    import CausalSets
-
->>>>>>> 0468a549
+    import CausalSets
+
     x = CausalSets.Coordinates{2}((0.0, 0.0))
     y = CausalSets.Coordinates{2}((2.0, 0.0))
     manifold = CausalSets.MinkowskiManifold{2}()
@@ -916,13 +748,8 @@
 @testitem "in_past_of (branched) throws" tags=[:branchedcsetgeneration, :throws] setup=[
     branchedtests,
 ] begin
-<<<<<<< HEAD
-    using CausalSets
-    using QuantumGrav
-=======
-    import CausalSets
-
->>>>>>> 0468a549
+    import CausalSets
+
     # Throws for N != 2
     x3 = CausalSets.Coordinates{3}((0.0, 0.0, 0.0))
     y3 = CausalSets.Coordinates{3}((1.0, 0.0, 0.0))
@@ -951,13 +778,8 @@
 @testitem "BranchedManifoldCauset constructor and in_past_of_unchecked" tags=[
     :branchedcsetgeneration,
 ] setup=[branchedtests] begin
-<<<<<<< HEAD
-    using CausalSets
-    using QuantumGrav
-=======
-    import CausalSets
-
->>>>>>> 0468a549
+    import CausalSets
+
     polym = CausalSets.PolynomialManifold{2}(randn(rng, 3, 3))
     coords = [CausalSets.Coordinates{2}((i / 10, 0.0)) for i = 1:10]
     branch_points = ([coords[3], coords[4]], [(coords[3], coords[4])])
@@ -972,13 +794,8 @@
 end
 
 @testitem "convert to BitArrayCauset" tags=[:branchedcsetgeneration] setup=[branchedtests] begin
-<<<<<<< HEAD
-    using CausalSets
-    using QuantumGrav
-=======
-    import CausalSets
-
->>>>>>> 0468a549
+    import CausalSets
+
     polym = CausalSets.PolynomialManifold{2}(randn(rng, 3, 3))
     x = CausalSets.Coordinates{2}((0.0, 0.0))
     y = CausalSets.Coordinates{2}((0.0, 0.1))
@@ -999,13 +816,8 @@
 @testitem "convert to BitArrayCauset throws" tags=[:branchedcsetgeneration, :throws] setup=[
     branchedtests,
 ] begin
-<<<<<<< HEAD
-    using CausalSets
-    using QuantumGrav
-=======
-    import CausalSets
-
->>>>>>> 0468a549
+    import CausalSets
+
     # Throws for bad tolerance
     polym = CausalSets.PolynomialManifold{2}(randn(rng, 3, 3))
     x = CausalSets.Coordinates{2}((0.0, 0.0))
@@ -1022,13 +834,8 @@
 end
 
 @testitem "make_branched_manifold_cset" tags=[:branchedcsetgeneration] setup=[branchedtests] begin
-<<<<<<< HEAD
-    using CausalSets
-    using QuantumGrav
-=======
-    import CausalSets
-
->>>>>>> 0468a549
+    import CausalSets
+
     npoints = 30
     n_vertical_cuts = 3
     n_finite_cuts = 2
@@ -1053,13 +860,8 @@
 @testitem "make_branched_manifold_cset" tags=[:branchedcsetgeneration, :throws] setup=[
     branchedtests,
 ] begin
-<<<<<<< HEAD
-    using CausalSets
-    using QuantumGrav
-=======
-    import CausalSets
-
->>>>>>> 0468a549
+    import CausalSets
+
     # Throws for bad arguments
     npoints = 30
     n_vertical_cuts = 3
