


@testsnippet LayeredTests begin
    import Random
    Random.seed!(42)  # Set a seed for reproducibility
    rng = Random.Xoshiro(42)
end

@testitem "test_make_simple_layered_cset" tags = [:layeredgeneration] setup = [LayeredTests] begin
<<<<<<< HEAD
    import QuantumGrav
    import CausalSets
    import Random
=======

    import CausalSets
>>>>>>> 0468a549

    cset, cuts = QuantumGrav.create_random_layered_causet(100, 3; rng = rng)

    @test cset.atom_count == 100
    @test length(cset.future_relations) == 100
    @test length(cset.past_relations) == 100
    @test CausalSets.count_chains(cset, 3) != 0
    @test CausalSets.count_chains(cset, 4) == 0
    @test CausalSets.count_chains(cset, 5) == 0
    @test CausalSets.count_chains(cset, 6) == 0
    @test CausalSets.count_chains(cset, 7) == 0

    cset, cuts = QuantumGrav.create_random_layered_causet(100, 5; rng = rng)

    @test cset.atom_count == 100
    @test length(cset.future_relations) == 100
    @test length(cset.past_relations) == 100
    @test CausalSets.count_chains(cset, 5) != 0
    @test CausalSets.count_chains(cset, 6) == 0
    @test CausalSets.count_chains(cset, 7) == 0
    @test CausalSets.count_chains(cset, 8) == 0
    @test CausalSets.count_chains(cset, 9) == 0

    @test_throws ArgumentError QuantumGrav.create_random_layered_causet(2, 3; rng = rng)
    @test_throws ArgumentError QuantumGrav.create_random_layered_causet(
        100,
        3;
        p = -0.1,
        rng = rng,
    )
end<|MERGE_RESOLUTION|>--- conflicted
+++ resolved
@@ -8,14 +8,8 @@
 end
 
 @testitem "test_make_simple_layered_cset" tags = [:layeredgeneration] setup = [LayeredTests] begin
-<<<<<<< HEAD
-    import QuantumGrav
-    import CausalSets
-    import Random
-=======
 
     import CausalSets
->>>>>>> 0468a549
 
     cset, cuts = QuantumGrav.create_random_layered_causet(100, 3; rng = rng)
 
