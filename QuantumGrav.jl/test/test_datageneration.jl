using TestItems

@testsnippet importModules begin
    using QuantumGrav
    using CausalSets
    using SparseArrays
    using Distributions
    using Random
    using Graphs
    using HDF5
    using YAML
end

@testsnippet makeData begin
    using CausalSets
    using QuantumGrav
    using SparseArrays
    using Distributions
    using Graphs
    using HDF5
    using YAML

    function MockData(n)
        manifold = CausalSets.MinkowskiManifold{2}()
        boundary = CausalSets.CausalDiamondBoundary{2}(1.0)
        sprinkling = CausalSets.generate_sprinkling(manifold, boundary, Int(n))
        cset = CausalSets.BitArrayCauset(manifold, sprinkling)
        return cset, sprinkling
    end

    cset_empty, sprinkling_empty = MockData(0)

    cset_links, sprinkling_links = MockData(100)
end

# Test makelink_matrix
@testitem "test_make_link_matrix" tags = [:featuregeneration] setup = [makeData] begin
    link_matrix_empty = QuantumGrav.make_link_matrix(cset_empty)

    @test link_matrix_empty == SparseArrays.spzeros(Float32, 0, 0)

    link_matrix = QuantumGrav.make_link_matrix(cset_links)
    @test all(link_matrix .== 0.0) == false
    @test all(link_matrix .== 1.0) == false
    @test size(link_matrix) == (100, 100)

    for i = 1:100
        for j = 1:100
            @test link_matrix[i, j] == Float32(CausalSets.is_link(cset_links, i, j))
        end
    end
end

@testitem "test_make_cardinality_matrix" tags = [:featuregeneration] setup = [makeData] begin
    @test_throws "The causal set must not be empty." QuantumGrav.make_cardinality_matrix(
        cset_empty,
    )

    # Test case 2: Causal set with some cardinalities
    cardinality_matrix_links = QuantumGrav.make_cardinality_matrix(cset_links)
    expected_matrix = SparseArrays.spzeros(Float32, 100, 100)
    @test 0 < SparseArrays.nnz(cardinality_matrix_links) <= 100 * 100

    cardinality_matrix_links_mt =
        QuantumGrav.make_cardinality_matrix(cset_links; multithreading = true)
    @test cardinality_matrix_links_mt == cardinality_matrix_links
end

@testitem "make_adj" tags = [:featuregeneration] setup = [makeData] begin
    adj = QuantumGrav.make_adj(cset_links; type = Float32)
    @test size(adj) == (100, 100)
    @test all(adj .== 0.0) == false
    @test all(adj .== 1.0) == false

    # alternative approach to make the adjacency matrix that uses Graphs.jl's 
    # capability
    test_adj = SparseArrays.SparseMatrixCSC{Float32}(
        Graphs.adjacency_matrix(
            Graphs.transitiveclosure(
                Graphs.SimpleDiGraph(QuantumGrav.make_link_matrix(cset_links)),
            ),
        ),
    )

    @test all(adj .== test_adj) == true

    @test_throws ArgumentError QuantumGrav.make_adj(cset_empty; type = Float32)
end

@testitem "test_max_pathlen" tags = [:featuregeneration] setup = [makeData] begin
    adj = SparseArrays.SparseMatrixCSC{Float32}(
        Graphs.adjacency_matrix(
            Graphs.transitiveclosure(
                Graphs.SimpleDiGraph(QuantumGrav.make_link_matrix(cset_links)),
            ),
        ),
    )

    max_path = QuantumGrav.max_pathlen(adj, collect(1:(cset_links.atom_count)), 1)

    sdg = Graphs.SimpleDiGraph(adj)
    max_path_expected =
        Graphs.dag_longest_path(sdg; topological_order = collect(1:(cset_links.atom_count)))

    @test max_path > 1
    @test max_path <= cset_links.atom_count
    @test max_path <= length(max_path_expected)
end

@testitem "test_calculate_angles" tags = [:featuregeneration] setup = [makeData] begin
    sprinkling_links = Float32.(stack(collect.(sprinkling_links); dims = 1))

    angles = QuantumGrav.calculate_angles(
        sprinkling_links,
        1,
        cset_links.future_relations[1];
        type = Float32,
    )
    n_neighbors = length(findall(x -> x > 0, cset_links.future_relations[1]))
    @test length(angles) == div((n_neighbors^2 - n_neighbors), 2)

    # Check that the angles are calculated correctly
    for angle in angles
        @test 0.0 <= angle <= π
    end

    # use multithreading
    angles_mt = QuantumGrav.calculate_angles(
        sprinkling_links,
        1,
        cset_links.future_relations[1];
        type = Float32,
        multithreading = true,
    )

    @test length(angles) == div((n_neighbors^2 - n_neighbors), 2)

    # Check that the angles are calculated correctly
    for angle in angles_mt
        @test 0.0 <= angle <= π
    end
end

@testitem "test_calculate_distances" tags = [:featuregeneration] setup = [makeData] begin
    sprinkling_links = Float32.(stack(collect.(sprinkling_links); dims = 1))

    # sprinkling with 100 points
    distances = QuantumGrav.calculate_distances(
        sprinkling_links,
        1,
        cset_links.future_relations[1];
        type = Float32,
        multithreading = false,
    )

    @test length(distances) == length(cset_links.future_relations[1]) - 1
    @test all(distances .>= 0.0)

    distances = QuantumGrav.calculate_distances(
        sprinkling_links,
        1,
        cset_links.future_relations[1];
        type = Float32,
        multithreading = true,
    )

    @test length(distances) == length(cset_links.future_relations[1]) - 1
    @test all(distances .>= 0.0)
end

@testitem "test_make_data" tags = [:featuregeneration] setup = [importModules] begin
    bad_config = Dict(
        "num_datapoints" => 10,
        "file_mode" => "w",
        "num_threads" => Threads.nthreads(),
        "seed" => 42,
    )

    wrong_config = Dict(
        "num_datapoints" => 10,
        "output" => joinpath(tempdir(), "test_data"),
        "file_mode" => "w",
        "num_threads" => 2 * Threads.nthreads(),
        "seed" => 42,
    )

    config = Dict(
        "num_datapoints" => 10,
        "output" => joinpath(tempdir(), "test_data"),
        "file_mode" => "w",
        "num_threads" => Threads.nthreads(),
        "seed" => 42,
    )

    function transform(config, rng::Random.AbstractRNG)
        cset, sprinkling = QuantumGrav.make_simple_cset(
            "Minkowski",
            "CausalDiamond",
            100,
            2,
<<<<<<< HEAD
=======
            300,
>>>>>>> b74f3a49
            rng;
            type = Float32,
        )
        adj = QuantumGrav.make_adj(cset; type = Float32)

        return Dict("adjacency_matrices" => Matrix(adj), "sprinkling" => sprinkling)
    end

    function prepare_output(file, config::Dict)
        dset = QuantumGrav.HDF5.create_dataset(
            file,
<<<<<<< HEAD
            "/adjacency_matrices",
=======
            "adjacency_matrices",
>>>>>>> b74f3a49
            Float32,
            QuantumGrav.HDF5.dataspace((100, 100, 0), (100, 100, -1));
            chunk = (100, 100, 1),
            deflate = 8,
        )
        close(dset)

        dset = QuantumGrav.HDF5.create_dataset(
            file,
<<<<<<< HEAD
            "/sprinkling",
=======
            "sprinkling",
>>>>>>> b74f3a49
            Float32,
            QuantumGrav.HDF5.dataspace((100, 2, 0), (100, 2, -1));
            chunk = (100, 2, 1),
            deflate = 8,
        )
        return close(dset)
    end

    function write_data(file, config::Dict, data::Dict)
        dset = QuantumGrav.HDF5.open_dataset(file, "/adjacency_matrices")
        old_size = size(dset)
        new_size =
            (old_size[1], old_size[2], old_size[3] + length(data["adjacency_matrices"]))

        QuantumGrav.HDF5.set_extent_dims(dset, new_size)

        for (i, datapoint) in enumerate(data["adjacency_matrices"])
            dset[1:new_size[1], 1:new_size[2], old_size[3]+i] .= datapoint
        end

        return close(dset)
    end

    @test_throws ArgumentError QuantumGrav.make_data(
        transform,
        prepare_output,
        write_data;
        config = bad_config,
    )

    QuantumGrav.make_data(transform, prepare_output, write_data; config = config)

    outputcontent = readdir(config["output"])
    @test true in [occursin(".h5", file) for file in outputcontent]
    @test true in [occursin(".yaml", file) for file in outputcontent]
    @test true in [occursin(".jl", file) for file in outputcontent]

    file = [f for f in outputcontent if occursin(".h5", f)][1]

    QuantumGrav.HDF5.h5open(joinpath(config["output"], file), "r") do file
        @test haskey(file, "adjacency_matrices")
        @test size(file["adjacency_matrices"]) == (100, 100, 10)
    end

    rm(config["output"]; recursive = true) # Clean up the output directory
end<|MERGE_RESOLUTION|>--- conflicted
+++ resolved
@@ -198,10 +198,7 @@
             "CausalDiamond",
             100,
             2,
-<<<<<<< HEAD
-=======
             300,
->>>>>>> b74f3a49
             rng;
             type = Float32,
         )
@@ -213,11 +210,7 @@
     function prepare_output(file, config::Dict)
         dset = QuantumGrav.HDF5.create_dataset(
             file,
-<<<<<<< HEAD
-            "/adjacency_matrices",
-=======
             "adjacency_matrices",
->>>>>>> b74f3a49
             Float32,
             QuantumGrav.HDF5.dataspace((100, 100, 0), (100, 100, -1));
             chunk = (100, 100, 1),
@@ -227,11 +220,7 @@
 
         dset = QuantumGrav.HDF5.create_dataset(
             file,
-<<<<<<< HEAD
-            "/sprinkling",
-=======
             "sprinkling",
->>>>>>> b74f3a49
             Float32,
             QuantumGrav.HDF5.dataspace((100, 2, 0), (100, 2, -1));
             chunk = (100, 2, 1),
