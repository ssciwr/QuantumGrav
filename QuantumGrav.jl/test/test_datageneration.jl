--- conflicted
+++ resolved
@@ -33,37 +33,6 @@
     cset_links, sprinkling_links = MockData(100)
 end
 
-<<<<<<< HEAD
-@testitem "test_make_csets" tags = [:datageneration] setup = [importModules] begin
-    rng = Random.MersenneTwister(42)
-    type = Float32
-    cset, sprinkling =
-        QuantumGrav.make_cset("Minkowski", "CausalDiamond", 100, 2, rng, type = type)
-
-    @test cset.atom_count == 100
-    @test length(cset.future_relations) == 100
-    @test length(cset.past_relations) == 100
-    @test size(sprinkling) == (100, 2)
-
-    cset, sprinkling =
-        QuantumGrav.make_cset("Random", "BoxBoundary", 100, 3, rng; type = type)
-
-    @test cset.atom_count == 100
-    @test length(cset.future_relations) == 100
-    @test length(cset.past_relations) == 100
-    @test size(sprinkling) == (100, 3)
-
-    @test_throws ArgumentError QuantumGrav.make_cset(
-        "Minkowski",
-        "CausalDiamond",
-        0,
-        4,
-        rng;
-        type = type,
-    )
-end
-=======
->>>>>>> 774994da
 
 # Test makelink_matrix
 @testitem "test_make_link_matrix" tags = [:featuregeneration] setup = [makeData] begin
