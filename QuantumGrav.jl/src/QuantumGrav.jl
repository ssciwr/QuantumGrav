--- conflicted
+++ resolved
@@ -18,11 +18,8 @@
 include("layeredgeneration.jl")
 include("preparation.jl")
 include("csetgenerationbyconnectivity.jl")
-<<<<<<< HEAD
 include("branchedcsetgeneration.jl")
-=======
 include("csetmerging.jl")
->>>>>>> 277aafe1
 include("destroy_manifold_like_cset.jl")
 include("grid_like_causets.jl")
 include("graph_utils.jl")
@@ -34,16 +31,13 @@
     sample_bitarray_causet_by_connectivity,
     gaussian_dist_cuts,
     create_random_layered_causet,
-<<<<<<< HEAD
     BranchedManifoldCauset,
-    make_branched_manifold_cset
-=======
+    make_branched_manifold_cset,
     merge_csets,
     insert_cset,
     insert_KR_into_manifoldlike,
     prepare_dataproduction,
     random_causet_by_connectivity_distribution,
->>>>>>> 277aafe1
     destroy_manifold_cset,
     generate_grid_from_brillouin_cell,
     generate_grid_2d,
