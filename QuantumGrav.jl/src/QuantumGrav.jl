--- conflicted
+++ resolved
@@ -17,12 +17,9 @@
 include("layeredgeneration.jl")
 include("datageneration.jl")
 include("csetgenerationbyconnectivity.jl")
-<<<<<<< HEAD
 include("csetmerging.jl")
-=======
 include("destroy_manifold_like_cset.jl")
 include("grid_like_causets.jl")
->>>>>>> b1e1731c
 
 export make_simple_cset,
     make_manifold_cset,
@@ -36,15 +33,12 @@
     random_causet_by_connectivity_distribution,
     gaussian_dist_cuts,
     create_random_layered_causet,
-<<<<<<< HEAD
     merge_csets,
     insert_cset,
-    insert_KR_into_manifoldlike
-=======
+    insert_KR_into_manifoldlike,
     destroy_manifold_cset,
     generate_grid_from_brillouin_cell,
     generate_grid_2d,
     create_grid_causet_2D,
     create_grid_causet_2D_polynomial_manifold
->>>>>>> b1e1731c
 end # module QuantumGrav