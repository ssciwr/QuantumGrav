module QuantumGrav

import LinearAlgebra
import Random
import Graphs
import SparseArrays
import CausalSets
import Distributions
import YAML
import HDF5
import Zarr
import ProgressMeter
import Dates
import JSONSchema

include("utils.jl")
include("csetgeneration.jl")
include("layeredgeneration.jl")
include("preparation.jl")
include("csetgenerationbyconnectivity.jl")
include("branchedcsetgeneration.jl")
include("csetmerging.jl")
include("destroy_manifold_like_cset.jl")
include("grid_like_causets.jl")
include("graph_utils.jl")
include("curvature_on_manifold.jl")
include("cset_factories.jl")
include("save_data.jl")

export make_adj,
    max_pathlen,
    transitive_reduction!,
    make_polynomial_manifold_cset,
    Ricci_scalar_2D,
    Ricci_scalar_2D_of_sprinkling,
    sample_bitarray_causet_by_connectivity,
    gaussian_dist_cuts,
    create_random_layered_causet,
    BranchedManifoldCauset,
    make_branched_manifold_cset,
    merge_csets,
    insert_cset,
    insert_KR_into_manifoldlike,
    prepare_dataproduction,
    random_causet_by_connectivity_distribution,
    destroy_manifold_cset,
    generate_grid_from_brillouin_cell,
    generate_grid_2d,
    create_grid_causet_2D,
    create_grid_causet_2D_polynomial_manifold,
    prepare_dataproduction,
    copy_sourcecode,
    get_git_info!,
    PolynomialCsetMaker,
    RandomCsetMaker,
    LayeredCsetMaker,
    DestroyedCsetMaker,
    GridCsetMakerPolynomial,
    MergedCsetMaker,
<<<<<<< HEAD
    ComplexTopCsetMaker
# data saving
dict_to_zarr

=======
    ComplexTopCsetMaker,
    CsetFactory,
    encode_csettype
>>>>>>> 0a428a17
end # module QuantumGrav<|MERGE_RESOLUTION|>--- conflicted
+++ resolved
@@ -7,9 +7,7 @@
 import CausalSets
 import Distributions
 import YAML
-import HDF5
 import Zarr
-import ProgressMeter
 import Dates
 import JSONSchema
 
@@ -57,14 +55,8 @@
     DestroyedCsetMaker,
     GridCsetMakerPolynomial,
     MergedCsetMaker,
-<<<<<<< HEAD
-    ComplexTopCsetMaker
-# data saving
-dict_to_zarr
-
-=======
     ComplexTopCsetMaker,
     CsetFactory,
-    encode_csettype
->>>>>>> 0a428a17
+    encode_csettype,# data saving
+    dict_to_zarr
 end # module QuantumGrav