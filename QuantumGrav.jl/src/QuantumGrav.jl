--- conflicted
+++ resolved
@@ -28,11 +28,7 @@
     max_pathlen,
     calculate_angles,
     calculate_distances,
-<<<<<<< HEAD
     sample_bitarray_causet_by_connectivity
-
-=======
     gaussian_dist_cuts,
     create_random_layered_causet
->>>>>>> b74f3a49
 end # module QuantumGrav