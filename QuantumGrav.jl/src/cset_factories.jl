"""
    build_distr(cfg::Dict, name::String)

Build a new Distributions.jl univariate distribution from a config dictionary.

# Arguments:
- cfg::Dict config dict
- name::String key in the dict referring to the type, args, kwargs needed

# Example:
```julia
config = Dict("connectivity_distribution" => "Cauchy",
            "connectivity_distribution_args" => [0.5, 0.2],
            "connectivity_distribution_kwargs" => Dict(),
        )

distributions = build_distr(config, "connectivity_distribution")

```

"""
function build_distr(cfg::Dict, name::String)::Distributions.Distribution

    distribution_type::Union{Nothing,Type} = nothing

    distr::Union{Nothing,Distributions.Distribution} = nothing

    try
        distribution_type = getfield(Distributions, Symbol(cfg[name]))
    catch e
        throw(ArgumentError("Distribution $(name) could not be retrieved $(e)"))
    end

    kwargs = get(cfg, name*"_kwargs", Dict())

    if !(kwargs isa Dict{Symbol,Any})
        kwargs = Dict(Symbol(k) => v for (k, v) in kwargs)
    end

    try
        distr = distribution_type(cfg[name*"_args"]...; kwargs...)
    catch e
        throw(ArgumentError("Distribution $(name) could not be built $(e)"))
    end

    return distr
end

"""
    PolynomialCsetMaker

    Causal set maker for a polynomial manifold.

# Fields:
- `order_distribution::Distributions.Distribution`: distribution of polynomial orders
- `r_distribution::Distributions.Distribution`: distribution of exponential decay exponents
"""
struct PolynomialCsetMaker
    order_distribution::Distributions.Distribution
    r_distribution::Distributions.Distribution
end

const PolynomialCsetMaker_schema = JSONSchema.Schema("""{
                                                       "\$schema": "http://json-schema.org/draft-06/schema#",
                                                       "title": "QuantumGrav Cset Factory Config",
                                                       "type": "object",
                                                       "additionalProperties": false,
                                                       "properties": {
                                                         "order_distribution": { "type": "string" },
                                                         "order_distribution_args": {
                                                           "type": "array",
                                                           "items": { "type": "integer" }
                                                         },
                                                         "order_distribution_kwargs": {
                                                           "type": "object",
                                                           "additionalProperties": true
                                                         },
                                                         "r_distribution": { "type": "string" },
                                                         "r_distribution_args": {
                                                           "type": "array",
                                                           "items": { "type": "number" }
                                                         },
                                                         "r_distribution_kwargs": {
                                                           "type": "object",
                                                           "additionalProperties": true
                                                         }
                                                       },
                                                       "required": [
                                                         "order_distribution",
                                                         "order_distribution_args",
                                                         "r_distribution",
                                                         "r_distribution_args"
                                                       ]
                                                     }
                                                     """)

"""
    PolynomialCsetMaker(config)

    Creates a causal set maker for a polynomial manifold.

# Arguments:
- config::Dict: configuration dictionary
"""
function PolynomialCsetMaker(config)
    validate_config(PolynomialCsetMaker_schema, config)

    order_distribution = build_distr(config, "order_distribution")
    r_distribution = build_distr(config, "r_distribution")

    return PolynomialCsetMaker(order_distribution, r_distribution)
end

"""
    m::PolynomialCsetMaker(n, config, rng)

    Creates a new polynomial causal set with the parameters stored in the calling `PolynomialCsetMaker` object m.

# Arguments:
- `n`: number of elements in the causal set
- `rng`: random number generator

# Keyword arguments:
- `config`: configuration dictionary
"""
function (m::PolynomialCsetMaker)(
    n,
    rng;
    config::Union{Dict,Nothing} = nothing,
)::CausalSets.BitArrayCauset
    o = rand(rng, m.order_distribution)
    r = rand(rng, m.r_distribution)
    cset, _, __ = make_polynomial_manifold_cset(n, rng, o, r; d = 2, type = Float32)
    return cset
end

"""
    LayeredCsetMaker

    Causal set maker for a layered causal set.

# Fields:
- `connectivity_distribution::Distributions.Distribution`: distribution of connectivity goals
- `stddev_distribution::Distributions.Distribution`: distribution of standard deviations
- `layer_distribution::Distributions.Distribution`: distribution of layer counts
"""
struct LayeredCsetMaker
    connectivity_distribution::Distributions.Distribution
    stddev_distribution::Distributions.Distribution
    layer_distribution::Distributions.Distribution
end

const LayeredCsetMaker_schema = JSONSchema.Schema(
    """{
      "\$schema": "http://json-schema.org/draft-06/schema#",
      "title": "Layered csetmaker config",
      "type": "object",
      "additionalProperties": false,
      "properties": {
        "connectivity_distribution": { "type": "string" },
        "connectivity_distribution_args": {
          "type": "array",
          "items": { "type": "number" }
        },
        "connectivity_distribution_kwargs": {
          "type": "object",
          "additionalProperties": true
        },
        "stddev_distribution": { "type": "string", "default": "Normal" },
        "stddev_distribution_args": {
          "type": "array",
          "items": { "type": "number" }
        },
        "stddev_distribution_kwargs": {
          "type": "object",
          "additionalProperties": true
        },
        "layer_distribution": { "type": "string", "default": "DiscreteUniform" },
        "layer_distribution_args": {
          "type": "array",
          "items": { "type": "integer" }
        },
        "layer_distribution_kwargs": {
          "type": "object",
          "additionalProperties": true
        }
      },
      "required": [
        "connectivity_distribution",
        "connectivity_distribution_args",
        "stddev_distribution",
        "stddev_distribution_args",
        "layer_distribution",
        "layer_distribution_args"
      ]
      }
    """,
)

"""
    LayeredCsetMaker(config::Dict)

    Creates a causal set maker for a layered causal set.

# Arguments:
    - config::Dict: configuration dictionary
"""
function LayeredCsetMaker(config::Dict)
    validate_config(LayeredCsetMaker_schema, config)

    cdistr = build_distr(config, "connectivity_distribution")
    stddev_distr = build_distr(config, "stddev_distribution")
    ldistr = build_distr(config, "layer_distribution")
    return LayeredCsetMaker(cdistr, stddev_distr, ldistr)
end

"""
    lm::LayeredCsetMaker(n::Int64, config::Dict, rng::Random.AbstractRNG)

    Creates a new layered causal set with the parameters stored in the calling `LayeredCsetMaker` object lm.

# Arguments:
- `n`: number of elements in the causal set
- `rng`: random number generator

# Keyword arguments:
- `config`: configuration dictionary
"""
function (lm::LayeredCsetMaker)(
    n::Int64,
    rng::Random.AbstractRNG;
    config::Union{Dict,Nothing} = nothing,
)::CausalSets.BitArrayCauset
    connectivity_goal = rand(rng, lm.connectivity_distribution)
    layers = rand(rng, lm.layer_distribution)
    layers = Int(ceil(layers))

    s = rand(rng, lm.stddev_distribution)

    cset, _ = create_random_layered_causet(
        n,
        layers;
        p = connectivity_goal,
        rng = rng,
        standard_deviation = s,
    )

    return cset
end

"""
    RandomCsetMaker

    Causal set maker for a random causal set.

# Fields:
- `cdistr::Distributions.Distribution`: distribution of connectivity goals
"""
struct RandomCsetMaker
    connectivity_distribution::Distributions.Distribution
    max_iter::Int64
    num_tries::Int64
    abs_tol::Union{Float64,Nothing}
    rel_tol::Union{Float64,Nothing}
end

const RandomCsetMaker_schema = JSONSchema.Schema("""{
                                                   "\$schema": "http://json-schema.org/draft-06/schema#",
                                                   "title": "Random csetmaker config",
                                                   "type": "object",
                                                   "additionalProperties": false,
                                                   "properties": {
                                                     "connectivity_distribution": { "type": "string" },
                                                     "connectivity_distribution_args": {
                                                       "type": "array",
                                                       "items": { "type": "number" }
                                                     },
                                                     "connectivity_distribution_kwargs": {
                                                       "type": "object",
                                                       "additionalProperties": true
                                                     },
                                                     "max_iter": { "type": "integer", "minimum": 1 },
                                                     "num_tries": { "type": "integer", "minimum": 1 },
                                                     "abs_tol": { "type": ["number", "null"] },
                                                     "rel_tol": { "type": ["number", "null"] }
                                                   },
                                                   "required": [
                                                     "connectivity_distribution",
                                                     "connectivity_distribution_args",
                                                     "max_iter",
                                                     "num_tries",
                                                     "abs_tol",
                                                     "rel_tol"
                                                   ]
                                                   }
                                                 """)

"""
    RandomCsetMaker(config::Dict)

    Creates a causal set maker for a random causal set.

# Fields:
- config::Dict: configuration dictionary
"""
function RandomCsetMaker(config::Dict)
    validate_config(RandomCsetMaker_schema, config)

    cdistr = build_distr(config, "connectivity_distribution")

    if config["max_iter"] < 1
        throw(ArgumentError("Error, max_iter must be >= 1, is $(config["max_iter"])."))
    end

    if config["num_tries"] < 1
        throw(ArgumentError("Error, num_tries must be >= 1, is $(config["num_tries"])."))
    end

    return RandomCsetMaker(
        cdistr,
        config["max_iter"],
        config["num_tries"],
        config["abs_tol"],
        config["rel_tol"],
    )
end

"""
    rcm::RandomCsetMaker(n::Int64, rng::Random.AbstractRNG; config::Union{Dict, Nothing} = nothing)

    Creates a new random causal set with the parameters stored in the calling `RandomCsetMaker` object rcm.

# Arguments:
- `n`: number of elements in the causal set
- `rng`: random number generator

# Keyword arguments:
- `config`: configuration dictionary
"""
function (rcm::RandomCsetMaker)(
    n::Int64,
    rng::Random.AbstractRNG;
    config::Union{Dict,Nothing} = nothing,
)::CausalSets.BitArrayCauset

    connectivity_goal = rand(rng, rcm.connectivity_distribution)

    converged = false

    cset = nothing

    tries = 1

    while converged == false
        if tries > rcm.num_tries
            cset = nothing
            break
        end

        cset_try, converged = sample_bitarray_causet_by_connectivity(
            n,
            connectivity_goal,
            rcm.max_iter,
            rng;
            abs_tol = rcm.abs_tol,
            rel_tol = rcm.rel_tol,
        )
        tries += 1

        cset = cset_try
    end

    if cset === nothing
        throw(
            ErrorException(
                "Failed to generate causet with n=$n and connectivity_goal=$connectivity_goal after $(tries-1) tries.",
            ),
        )
    end

    return cset
end

"""
    DestroyedCsetMaker

    Causal set maker for a destroyed causal set, which has a set of edges flipped in a polynomial causal set.

# Fields:
- `order_distribution::Distributions.Distribution`: distribution of order values
- `r_distribution::Distributions.Distribution`: distribution of r values
- `flip_distribution::Distributions.Distribution`: distribution of flip values
"""
struct DestroyedCsetMaker
    order_distribution::Distributions.Distribution
    r_distribution::Distributions.Distribution
    flip_distribution::Distributions.Distribution
end

const DestroyedCsetMaker_schema = JSONSchema.Schema("""{
                                                      "\$schema": "http://json-schema.org/draft-06/schema#",
                                                      "title": "Destroyed csetmaker config",
                                                      "type": "object",
                                                      "additionalProperties": false,
                                                      "properties": {
                                                        "order_distribution": { "type": "string" },
                                                        "order_distribution_args": {
                                                          "type": "array",
                                                          "items": { "type": "integer" }
                                                        },
                                                        "order_distribution_kwargs": {
                                                          "type": "object",
                                                          "additionalProperties": true
                                                        },
                                                        "r_distribution": { "type": "string" },
                                                        "r_distribution_args": {
                                                          "type": "array",
                                                          "items": { "type": "number" }
                                                        },
                                                        "r_distribution_kwargs": {
                                                          "type": "object",
                                                          "additionalProperties": true
                                                        },
                                                        "flip_distribution": { "type": "string" },
                                                        "flip_distribution_args": {
                                                          "type": "array",
                                                          "items": { "type": "number" }
                                                        },
                                                        "flip_distribution_kwargs": {
                                                          "type": "object",
                                                          "additionalProperties": true
                                                        }
                                                      },
                                                      "required": [
                                                        "order_distribution",
                                                        "order_distribution_args",
                                                        "r_distribution",
                                                        "r_distribution_args",
                                                        "flip_distribution",
                                                        "flip_distribution_args"
                                                      ]
                                                      }
                                                    """)

"""
    DestroyedCsetMaker(config::Dict)

Create a new `destroyed` causal set maker object from the config dictionary.
"""
function DestroyedCsetMaker(config::Dict)
    validate_config(DestroyedCsetMaker_schema, config)

    order_distribution = build_distr(config, "order_distribution")

    r_distribution = build_distr(config, "r_distribution")

    flip_distribution = build_distr(config, "flip_distribution")

    return DestroyedCsetMaker(order_distribution, r_distribution, flip_distribution)
end

"""
    dcm::DestroyedCsetMaker(n::Int64, config::Dict, rng::Random.AbstractRNG)

Create a new `destroyed` causal set using a `DestroyedCsetMaker` object.

# Arguments:
- `n`: number of elements in the causal set
- `rng`: random number generator

# Keyword arguments:
- `config`: configuration dictionary

"""
function (dcm::DestroyedCsetMaker)(
    n::Int64,
    rng::Random.AbstractRNG;
    config::Union{Dict,Nothing} = nothing,
)::CausalSets.BitArrayCauset

    o = rand(rng, dcm.order_distribution)

    r = rand(rng, dcm.r_distribution)

    f = convert(Int64, ceil(rand(rng, dcm.flip_distribution) * n))

    cset = destroy_manifold_cset(n, f, rng, o, r; d = 2, type = Float32)[1]
    return cset
end


"""
    GridCsetMakerPolynomial

    Create a new `grid` causal set maker object from the config dictionary for polynomial spacetimes.

# Fields:
    - grid_distribution::Distributions.Distribution: TODO
    - rotate_distribution::Distributions.Distribution: TODO
    - order_distribution::Distributions.Distribution: TODO
    - r_distribution::Distributions.Distribution: TODO
    - grid_lookup::Dict: TODO
"""
struct GridCsetMakerPolynomial
    grid_distribution::Distributions.Distribution
    rotate_distribution::Distributions.Distribution
    order_distribution::Distributions.Distribution
    r_distribution::Distributions.Distribution
    grid_lookup::Dict
end

const GridCsetMakerPolynomial_schema = JSONSchema.Schema("""{
                                                           "\$schema": "http://json-schema.org/draft-06/schema#",
                                                           "title": "GridCsetMakerPolynomial config",
                                                           "type": "object",
                                                           "additionalProperties": false,
                                                           "properties": {
                                                             "grid_distribution": { "type": "string" },
                                                             "grid_distribution_args": {
                                                               "type": "array",
                                                               "items": { "type": "integer" }
                                                             },
                                                             "grid_distribution_kwargs": {
                                                               "type": "object",
                                                               "additionalProperties": true
                                                             },
                                                             "rotate_distribution": { "type": "string" },
                                                             "rotate_distribution_args": {
                                                               "type": "array",
                                                               "items": { "type": "number" }
                                                             },
                                                             "rotate_distribution_kwargs": {
                                                               "type": "object",
                                                               "additionalProperties": true
                                                             },
                                                             "order_distribution": { "type": "string" },
                                                             "order_distribution_args": {
                                                               "type": "array",
                                                               "items": { "type": "integer" }
                                                             },
                                                             "order_distribution_kwargs": {
                                                               "type": "object",
                                                               "additionalProperties": true
                                                             },
                                                             "r_distribution": { "type": "string" },
                                                             "r_distribution_args": {
                                                               "type": "array",
                                                               "items": { "type": "number" }
                                                             },
                                                             "r_distribution_kwargs": {
                                                               "type": "object",
                                                               "additionalProperties": true
                                                             },
                                                             "quadratic": {
                                                               "type": "object",
                                                               "properties": {},
                                                               "additionalProperties": false
                                                             },
                                                             "rectangular": {
                                                               "type": "object",
                                                               "additionalProperties": false,
                                                               "properties": {
                                                                 "segment_ratio_distribution": { "type": "string" },
                                                                 "segment_ratio_distribution_args": {
                                                                   "type": "array",
                                                                   "items": { "type": "number" }
                                                                 },
                                                                 "segment_ratio_distribution_kwargs": {
                                                                   "type": "object",
                                                                   "additionalProperties": true
                                                                 }
                                                               },
                                                               "required": [
                                                                 "segment_ratio_distribution",
                                                                 "segment_ratio_distribution_args"
                                                               ]
                                                             },
                                                             "rhombic": {
                                                               "type": "object",
                                                               "additionalProperties": false,
                                                               "properties": {
                                                                 "segment_ratio_distribution": { "type": "string" },
                                                                 "segment_ratio_distribution_args": {
                                                                   "type": "array",
                                                                   "items": { "type": "number" }
                                                                 },
                                                                 "segment_ratio_distribution_kwargs": {
                                                                   "type": "object",
                                                                   "additionalProperties": true
                                                                 }
                                                               },
                                                               "required": [
                                                                 "segment_ratio_distribution",
                                                                 "segment_ratio_distribution_args"
                                                               ]
                                                             },
                                                             "hexagonal": {
                                                               "type": "object",
                                                               "additionalProperties": false,
                                                               "properties": {
                                                                 "segment_ratio_distribution": { "type": "string" },
                                                                 "segment_ratio_distribution_args": {
                                                                   "type": "array",
                                                                   "items": { "type": "number" }
                                                                 },
                                                                 "segment_ratio_distribution_kwargs": {
                                                                   "type": "object",
                                                                   "additionalProperties": true
                                                                 }
                                                               },
                                                               "required": [
                                                                 "segment_ratio_distribution",
                                                                 "segment_ratio_distribution_args"
                                                               ]
                                                             },
                                                             "triangular": {
                                                               "type": "object",
                                                               "additionalProperties": false,
                                                               "properties": {
                                                                 "segment_ratio_distribution": { "type": "string" },
                                                                 "segment_ratio_distribution_args": {
                                                                   "type": "array",
                                                                   "items": { "type": "number" }
                                                                 },
                                                                 "segment_ratio_distribution_kwargs": {
                                                                   "type": "object",
                                                                   "additionalProperties": true
                                                                 }
                                                               },
                                                               "required": [
                                                                 "segment_ratio_distribution",
                                                                 "segment_ratio_distribution_args"
                                                               ]
                                                             },
                                                             "oblique": {
                                                               "type": "object",
                                                               "additionalProperties": false,
                                                               "properties": {
                                                                 "segment_ratio_distribution": { "type": "string" },
                                                                 "segment_ratio_distribution_args": {
                                                                   "type": "array",
                                                                   "items": { "type": "number" }
                                                                 },
                                                                 "segment_ratio_distribution_kwargs": {
                                                                   "type": "object",
                                                                   "additionalProperties": true
                                                                 },
                                                                 "oblique_angle_distribution": { "type": "string" },
                                                                 "oblique_angle_distribution_args": {
                                                                   "type": "array",
                                                                   "items": { "type": "number" }
                                                                 },
                                                                 "oblique_angle_distribution_kwargs": {
                                                                   "type": "object",
                                                                   "additionalProperties": true
                                                                 }
                                                               },
                                                               "required": [
                                                                 "segment_ratio_distribution",
                                                                 "segment_ratio_distribution_args",
                                                                 "oblique_angle_distribution",
                                                                 "oblique_angle_distribution_args"
                                                               ]
                                                             }
                                                           },
                                                           "required": [
                                                             "grid_distribution",
                                                             "grid_distribution_args",
                                                             "rotate_distribution",
                                                             "rotate_distribution_args",
                                                             "order_distribution",
                                                             "order_distribution_args",
                                                             "r_distribution",
<<<<<<< HEAD
                                                             "r_distribution_args",
                                                             "r_distribution_kwargs"
=======
                                                             "r_distribution_args"
>>>>>>> eb2d689f
                                                           ]
                                                             }
                                                         """)


"""
    GridCsetMakerPolynomial(config)

    Create a new `grid` causal set maker object from the config dictionary for polynomial spacetimes.
"""
function GridCsetMakerPolynomial(config::Dict)
    validate_config(GridCsetMakerPolynomial_schema, config)

    grid_distribution = build_distr(config, "grid_distribution")

    rotate_distribution = build_distr(config, "rotate_distribution")

    order_distribution = build_distr(config, "order_distribution")

    r_distribution = build_distr(config, "r_distribution")

    grid_lookup = Dict(
        1 => "quadratic",
        2 => "rectangular",
        3 => "rhombic",
        4 => "hexagonal",
        5 => "triangular",
        6 => "oblique",
    )

    return GridCsetMakerPolynomial(
        grid_distribution,
        rotate_distribution,
        order_distribution,
        r_distribution,
        grid_lookup,
    )
end

"""
    gcm::GridCsetMakerPolynomial(n::Int64, config::Dict, rng::Random.AbstractRNG)

    Create a new `grid` causal set using a `GridCsetMakerPolynomial` object.

# Arguments:
- `n`: number of elements in the causal set
- `rng`: random number generator
- `config`: configuration dictionary

# Keyword arguments:
- `grid`: name of the grid type to use. optional

"""
function (gcm::GridCsetMakerPolynomial)(
    n::Int64,
    rng::Random.AbstractRNG,
    config::Dict;
    grid::Union{String,Nothing} = nothing,
)

    if isnothing(grid)
        grid = gcm.grid_lookup[rand(rng, gcm.grid_distribution)]
    end

    o = rand(rng, gcm.order_distribution)
    r = rand(rng, gcm.r_distribution)
    rotate_angle_deg = rand(rng, gcm.rotate_distribution)

    gamma_deg =
        grid == "oblique" ?
        rand(rng, build_distr(config[grid], "oblique_angle_distribution")) : 60.0

    b =
        grid == "quadratic" ? 1.0 :
        rand(rng, build_distr(config[grid], "segment_ratio_distribution"))

    cset, _, __ = create_grid_causet_2D_polynomial_manifold(
        n,
        grid,
        rng,
        o,
        r;
        type = Float32,
        a = 1.0,
        b = b,
        gamma_deg = gamma_deg,
        rotate_deg = rotate_angle_deg,
        origin = (0.0, 0.0),
    )

    return cset
end


"""
    ComplexTopCsetMaker

A callable struct to produce complex topology csets with various causality-cutting 'lines' in a 2D manifold

# Fields:
- `vertical_cut_distr::Distributions.Distribution`: Distribution to draw the number of vertical (time direction) cuts from
- `finite_cut_distr::Distributions.Distribution`: Distribution to draw the number of mixed direction cuts from
- `order_distribution::Distributions.Distribution`: Distribution to draw the number of orders for the polynomial expansion from
- `r_distribution::Distributions.Distribution`: Distribution to draw the decay exponent for the orders in the polynomial expansion from
- `tol::Float64`: Floating point comparison tolerance
"""
struct ComplexTopCsetMaker
    vertical_cut_distribution::Distributions.Distribution
    finite_cut_distribution::Distributions.Distribution
    order_distribution::Distributions.Distribution
    r_distribution::Distributions.Distribution
    tol::Float64
end

const ComplexTopCsetMaker_schema = JSONSchema.Schema("""{
                                                       "\$schema": "http://json-schema.org/draft-06/schema#",
                                                       "title": "Complex Topology csetmaker config",
                                                       "type": "object",
                                                       "additionalProperties": false,
                                                       "properties": {
                                                         "order_distribution": { "type": "string" },
                                                         "order_distribution_args": {
                                                           "type": "array",
                                                           "items": { "type": "integer" }
                                                         },
                                                         "order_distribution_kwargs": {
                                                           "type": "object",
                                                           "additionalProperties": true
                                                         },
                                                         "r_distribution": { "type": "string" },
                                                         "r_distribution_args": {
                                                           "type": "array",
                                                           "items": { "type": "number" }
                                                         },
                                                         "r_distribution_kwargs": {
                                                           "type": "object",
                                                           "additionalProperties": true
                                                         },
                                                         "vertical_cut_distribution": { "type": "string" },
                                                         "vertical_cut_distribution_args": {
                                                           "type": "array",
                                                           "items": { "type": "number" }
                                                         },
                                                         "vertical_cut_distribution_kwargs": {
                                                           "type": "object",
                                                           "additionalProperties": true
                                                         },
                                                         "finite_cut_distribution": { "type": "string" },
                                                         "finite_cut_distribution_args": {
                                                           "type": "array",
                                                           "items": { "type": "number" }
                                                         },
                                                         "finite_cut_distribution_kwargs": {
                                                           "type": "object",
                                                           "additionalProperties": true
                                                         },
                                                         "tol": { "type": "number" }
                                                       },
                                                       "required": [
                                                         "order_distribution",
                                                         "order_distribution_args",
                                                         "r_distribution",
                                                         "r_distribution_args",
                                                         "vertical_cut_distribution",
                                                         "vertical_cut_distribution_args",
                                                         "finite_cut_distribution",
                                                         "finite_cut_distribution_args",
                                                         "tol"
                                                       ]
                                                     }
                                                     """)

"""
    ComplexTopCsetMaker(config::Dict)

    Create a new `ComplexTopCsetMaker` object from the config dictionary.
"""
function ComplexTopCsetMaker(config::Dict)
    validate_config(ComplexTopCsetMaker_schema, config)

    vertical_cut_distr = build_distr(config, "vertical_cut_distribution")
    finite_cut_distr = build_distr(config, "finite_cut_distribution")
    order_distr = build_distr(config, "order_distribution")
    r_distr = build_distr(config, "r_distribution")
    tol = config["tol"]

    return ComplexTopCsetMaker(
        vertical_cut_distr,
        finite_cut_distr,
        order_distr,
        r_distr,
        tol,
    )
end

"""
    ctm::ComplexTopCsetMaker(n::Int64, config::Dict, rng::Random.AbstractRNG)

    Create a new causal set using a `ComplexTopCsetMaker` object.

# Arguments:
- `n`: number of elements in the causal set
- `config`: configuration dictionary
- `rng`: random number generator

# Keyword arguments:
- `config`: configuration dictionary
"""
function (ctm::ComplexTopCsetMaker)(
    n::Int64,
    rng::Random.AbstractRNG;
    config::Union{Dict,Nothing} = nothing,
)::CausalSets.BitArrayCauset

    n_vertical_cuts = rand(rng, ctm.vertical_cut_distribution)
    if n_vertical_cuts isa Float64
        n_vertical_cuts = convert(Int64, round(n_vertical_cuts))
    end

    n_finite_cuts = rand(rng, ctm.finite_cut_distribution)
    if n_finite_cuts isa Float64
        n_finite_cuts = convert(Int64, round(n_finite_cuts))
    end

    order = rand(rng, ctm.order_distribution)
    r = rand(rng, ctm.r_distribution)

    cset, branched_sprinkling, branch_point_info, chebyshev_coefs =
        make_branched_manifold_cset(
            n,
            n_vertical_cuts,
            n_finite_cuts,
            rng,
            order,
            r;
            d = 2,
            tolerance = ctm.tol,
        )

    return cset
end


"""
    MergedCsetMaker

    Causal set maker from a given configuration dictionary.

# Fields:
- `link_prob_distribution::Distributions.Distribution`: distribution of link probabilities
- `order_distribution::Distributions.Distribution`: distribution of order values
- `r_distribution::Distributions.Distribution`: distribution of r values
- `n2_rel_distribution::Distributions.Distribution`: distribution of n2 relative values
- `connectivity_distribution::Distributions.Distribution`: distribution of connectivity values
"""
struct MergedCsetMaker
    link_prob_distribution::Distributions.Distribution
    order_distribution::Distributions.Distribution
    r_distribution::Distributions.Distribution
    n2_rel_distribution::Distributions.Distribution
    connectivity_distribution::Distributions.Distribution
end

const MergedCsetMaker_schema = JSONSchema.Schema("""{
                                                   "\$schema": "http://json-schema.org/draft-06/schema#",
                                                   "title": "merged csetmaker config",
                                                     "type": "object",
                                                   "additionalProperties": false,
                                                   "properties": {
                                                     "order_distribution": { "type": "string" },
                                                     "order_distribution_args": {
                                                       "type": "array",
                                                       "items": { "type": "integer" }
                                                     },
                                                     "order_distribution_kwargs": {
                                                       "type": "object",
                                                       "additionalProperties": true
                                                     },
                                                     "r_distribution": { "type": "string" },
                                                     "r_distribution_args": {
                                                       "type": "array",
                                                       "items": { "type": "number" }
                                                     },
                                                     "r_distribution_kwargs": {
                                                       "type": "object",
                                                       "additionalProperties": true
                                                     },
                                                     "n2_rel_distribution": { "type": "string" },
                                                     "n2_rel_distribution_args": {
                                                       "type": "array",
                                                       "items": { "type": "number" }
                                                     },
                                                     "n2_rel_distribution_kwargs": {
                                                       "type": "object",
                                                       "additionalProperties": true
                                                     },
                                                     "connectivity_distribution": { "type": "string" },
                                                     "connectivity_distribution_args": {
                                                       "type": "array",
                                                       "items": { "type": "number" }
                                                     },
                                                     "connectivity_distribution_kwargs": {
                                                       "type": "object",
                                                       "additionalProperties": true
                                                     },
                                                     "link_prob_distribution": { "type": "string" },
                                                     "link_prob_distribution_args": {
                                                       "type": "array",
                                                       "items": { "type": "number" }
                                                     },
                                                     "link_prob_distribution_kwargs": {
                                                       "type": "object",
                                                       "additionalProperties": true
                                                     }
                                                   },
                                                   "required": [
                                                     "order_distribution",
                                                     "order_distribution_args",
                                                     "r_distribution",
                                                     "r_distribution_args",
                                                     "n2_rel_distribution",
                                                     "n2_rel_distribution_args",
                                                     "connectivity_distribution",
                                                     "connectivity_distribution_args",
                                                     "link_prob_distribution",
                                                     "link_prob_distribution_args"
                                                   ]
                                                 }
                                                 """)

"""
    MergedCsetMaker(config::Dict)

Make a new merged causal set maker from a given configuration dictionary.
"""
function MergedCsetMaker(config::Dict)
    validate_config(MergedCsetMaker_schema, config)

    order_distr = build_distr(config, "order_distribution")
    r_distr = build_distr(config, "r_distribution")
    link_prob_distr = build_distr(config, "link_prob_distribution")
    n2_rel_distr = build_distr(config, "n2_rel_distribution")
    connectivity_distr = build_distr(config, "connectivity_distribution")

    return MergedCsetMaker(
        link_prob_distr,
        order_distr,
        r_distr,
        n2_rel_distr,
        connectivity_distr,
    )
end

"""
    mcm::MergedCsetMaker(n::Int64, config::Dict, rng::Random.AbstractRNG)

    Creates a merged causal set maker for a random causal set.

# Arguments:
- `n`: number of elements in the causal set
- `config`: configuration dictionary
- `rng`: random number generator

# Keyword arguments:
- `config`: configuration dictionary
"""
function (mcm::MergedCsetMaker)(
    n::Int64,
    rng::Random.AbstractRNG;
    config::Union{Dict,Nothing} = nothing,
)::CausalSets.BitArrayCauset

    o = rand(rng, mcm.order_distribution)
    r = rand(rng, mcm.r_distribution)
    n2rel = rand(rng, mcm.n2_rel_distribution)
    l = rand(rng, mcm.link_prob_distribution)
    p = rand(rng, mcm.connectivity_distribution)

    cset, success, sprinkling =
        insert_KR_into_manifoldlike(n, o, r, l; rng = rng, n2_rel = n2rel, p = p)

    return cset
end

csetfactory_schema = JSONSchema.Schema("""
                                    {
                                      "\$schema": "http://json-schema.org/draft-06/schema#",
                                      "title": "QuantumGrav Cset Factory Config",
                                      "type": "object",
                                      "additionalProperties": false,
                                      "properties": {
                                        "polynomial": {
                                          "type": "object",
                                          "properties": {},
                                          "additionalProperties": true
                                        },
                                        "random": {
                                          "type": "object",
                                          "properties": {},
                                          "additionalProperties": true
                                        },
                                        "layered": {
                                          "type": "object",
                                          "properties": {},
                                          "additionalProperties": true
                                        },
                                        "merged": {
                                          "type": "object",
                                          "properties": {},
                                          "additionalProperties": true
                                        },
                                        "merged_ambiguous": {
                                          "type": "object",
                                          "properties": {},
                                          "additionalProperties": true
                                        },
                                        "complex_topology": {
                                          "type": "object",
                                          "properties": {},
                                          "additionalProperties": true
                                        },
                                        "destroyed": {
                                          "type": "object",
                                          "properties": {},
                                          "additionalProperties": true
                                        },
                                        "destroyed_ambiguous": {
                                          "type": "object",
                                          "properties": {},
                                          "additionalProperties": true
                                        },
                                        "grid": {
                                          "type": "object",
                                          "properties": {},
                                          "additionalProperties": true
                                        },
                                        "seed": { "type": "integer" },
                                        "num_datapoints": { "type": "integer", "minimum": 0 },
                                        "csetsize_distr_args": {
                                            "type": "array",
                                            "items": { "type": "integer" }
                                        },
                                        "csetsize_distr_kwargs": {
                                            "type": "object",
                                            "additionalProperties": true
                                        },
                                        "csetsize_distr": {"type": "string"},
<<<<<<< HEAD
                                        "output": { "type": "string" }
=======
                                        "output": { "type": "string" }, 
                                        "cset_type": {
                                          "oneOf": [
                                            { "type": "string" },
                                            {
                                              "type": "array",
                                              "items": { "type": "string" }
                                            }
                                          ]
                                        }
>>>>>>> eb2d689f
                                      },
                                      "required": [
                                        "polynomial",
                                        "random",
                                        "layered",
                                        "merged",
                                        "complex_topology",
                                        "destroyed",
                                        "grid",
                                        "seed",
                                        "num_datapoints",
                                        "csetsize_distr",
                                        "csetsize_distr_args",
<<<<<<< HEAD
=======
                                        "cset_type",
>>>>>>> eb2d689f
                                        "output"
                                      ]
                                    }
                                """)

"""
    CsetFactory

The `CsetFactory` struct serves as a container for generating causal sets (csets).
It holds the configuration, random number generator, and distribution information required to create csets,
and provides access to specialized factory functions for different cset types.

# Fields:
- `npoint_distribution::Distributions.Distribution`: Distribution object for drawing number of elements in a cset
- `conf::Dict`: config dictionary
- `rng::Random.AbstractRNG`: random number generator to use
<<<<<<< HEAD
- `cset_makers::Dict{String, Any}`: dict to hold all the different cset factory methods
=======
- `cset_makers::Dict`: dict to hold all the different cset factory methods
>>>>>>> eb2d689f
"""
struct CsetFactory
    npoint_distribution::Distributions.Distribution
    conf::Dict
    rng::Random.AbstractRNG
<<<<<<< HEAD
    cset_makers::Dict{String,Any}
end

"""
    CsetFactory(config::Dict{String, Any})

Create a new CsetFactory instance that bundles all the different cset factories into one object
"""
function CsetFactory(config::Dict{String,Any})
=======
    cset_makers::Dict
end

"""
    CsetFactory(config::Dict)

Create a new CsetFactory instance that bundles all the different cset factories into one object
"""
function CsetFactory(config::Dict)
>>>>>>> eb2d689f
    validate_config(csetfactory_schema, config)

    npoint_distribution = build_distr(config, "csetsize_distr")
    rng = Random.Xoshiro(config["seed"])
    cset_makers = Dict(
<<<<<<< HEAD
        "random" => RandomCsetMaker(Dict{String,Any}(config["random"])),
        "complex_topology" =>
            ComplexTopCsetMaker(Dict{String,Any}(config["complex_topology"])),
        "merged" => MergedCsetMaker(Dict{String,Any}(config["merged"])),
        "merged_ambiguous" =>
            MergedCsetMaker(get(config, "merged_ambiguous", config["merged"])),
        "polynomial" => PolynomialCsetMaker(Dict{String,Any}(config["polynomial"])),
        "layered" => LayeredCsetMaker(Dict{String,Any}(config["layered"])),
        "grid" => GridCsetMakerPolynomial(Dict{String,Any}(config["grid"])),
        "destroyed" => DestroyedCsetMaker(Dict{String,Any}(config["destroyed"])),
        "destroyed_ambiguous" => DestroyedCsetMaker(
            Dict{String,Any}(get(config, "destroyed_ambiguous", config["destroyed"])),
=======
        "random" => RandomCsetMaker(config["random"]),
        "complex_topology" =>
            ComplexTopCsetMaker(config["complex_topology"]),
        "merged" => MergedCsetMaker(config["merged"]),
        "merged_ambiguous" =>
            MergedCsetMaker(get(config, "merged_ambiguous", config["merged"])),
        "polynomial" => PolynomialCsetMaker(config["polynomial"]),
        "layered" => LayeredCsetMaker(config["layered"]),
        "grid" => GridCsetMakerPolynomial(config["grid"]),
        "destroyed" => DestroyedCsetMaker(config["destroyed"]),
        "destroyed_ambiguous" => DestroyedCsetMaker(
            get(config, "destroyed_ambiguous", config["destroyed"]),
>>>>>>> eb2d689f
        ),
    )
    return CsetFactory(npoint_distribution, config, rng, cset_makers)
end


"""
<<<<<<< HEAD
    cf::CsetFactory(csetname::String, n::Int64, rng::Random.AbstractRNG; config::Union{Dict{String, Any}, Nothing} = nothing)
=======
    cf::CsetFactory(csetname::String, n::Int64, rng::Random.AbstractRNG; config::Union{Dict, Nothing} = nothing)
>>>>>>> eb2d689f

Create a new cset, accessing the specialized factory functors held by the caller.

# Arguments:
- `csetname`: name of cset to create.
- `n`: number of events in the cset to create
- `rng`: rng to use for any stochastic part of the cset creation
- `config`: config that defines cset parameters (optional). Defaults to nothing
"""
function (cf::CsetFactory)(
    csetname::String,
    n::Int64,
    rng::Random.AbstractRNG;
<<<<<<< HEAD
    config::Union{Dict{String,Any},Nothing} = nothing,
=======
    config::Union{Dict,Nothing} = nothing,
>>>>>>> eb2d689f
)
    return cf.cset_makers[csetname](n, rng; config = config)
end

"""
    encode_csettype(config)

Encode known cset types into numeric scheme.
"""
encode_csettype = Dict(
    "polynomial" => 1,
    "layered" => 2,
    "random" => 3,
    "grid" => 4,
    "destroyed" => 5,
    "destroyed_ambiguous" => 6,
    "merged" => 7,
    "merged_ambiguous" => 8,
    "complex_topology" => 9,
)<|MERGE_RESOLUTION|>--- conflicted
+++ resolved
@@ -671,12 +671,7 @@
                                                              "order_distribution",
                                                              "order_distribution_args",
                                                              "r_distribution",
-<<<<<<< HEAD
-                                                             "r_distribution_args",
-                                                             "r_distribution_kwargs"
-=======
                                                              "r_distribution_args"
->>>>>>> eb2d689f
                                                            ]
                                                              }
                                                          """)
@@ -1124,10 +1119,7 @@
                                             "additionalProperties": true
                                         },
                                         "csetsize_distr": {"type": "string"},
-<<<<<<< HEAD
-                                        "output": { "type": "string" }
-=======
-                                        "output": { "type": "string" }, 
+                                        "output": { "type": "string" },
                                         "cset_type": {
                                           "oneOf": [
                                             { "type": "string" },
@@ -1137,7 +1129,6 @@
                                             }
                                           ]
                                         }
->>>>>>> eb2d689f
                                       },
                                       "required": [
                                         "polynomial",
@@ -1151,10 +1142,7 @@
                                         "num_datapoints",
                                         "csetsize_distr",
                                         "csetsize_distr_args",
-<<<<<<< HEAD
-=======
                                         "cset_type",
->>>>>>> eb2d689f
                                         "output"
                                       ]
                                     }
@@ -1171,56 +1159,26 @@
 - `npoint_distribution::Distributions.Distribution`: Distribution object for drawing number of elements in a cset
 - `conf::Dict`: config dictionary
 - `rng::Random.AbstractRNG`: random number generator to use
-<<<<<<< HEAD
-- `cset_makers::Dict{String, Any}`: dict to hold all the different cset factory methods
-=======
 - `cset_makers::Dict`: dict to hold all the different cset factory methods
->>>>>>> eb2d689f
 """
 struct CsetFactory
     npoint_distribution::Distributions.Distribution
     conf::Dict
     rng::Random.AbstractRNG
-<<<<<<< HEAD
-    cset_makers::Dict{String,Any}
-end
-
-"""
-    CsetFactory(config::Dict{String, Any})
+    cset_makers::Dict
+end
+
+"""
+    CsetFactory(config::Dict)
 
 Create a new CsetFactory instance that bundles all the different cset factories into one object
 """
-function CsetFactory(config::Dict{String,Any})
-=======
-    cset_makers::Dict
-end
-
-"""
-    CsetFactory(config::Dict)
-
-Create a new CsetFactory instance that bundles all the different cset factories into one object
-"""
 function CsetFactory(config::Dict)
->>>>>>> eb2d689f
     validate_config(csetfactory_schema, config)
 
     npoint_distribution = build_distr(config, "csetsize_distr")
     rng = Random.Xoshiro(config["seed"])
     cset_makers = Dict(
-<<<<<<< HEAD
-        "random" => RandomCsetMaker(Dict{String,Any}(config["random"])),
-        "complex_topology" =>
-            ComplexTopCsetMaker(Dict{String,Any}(config["complex_topology"])),
-        "merged" => MergedCsetMaker(Dict{String,Any}(config["merged"])),
-        "merged_ambiguous" =>
-            MergedCsetMaker(get(config, "merged_ambiguous", config["merged"])),
-        "polynomial" => PolynomialCsetMaker(Dict{String,Any}(config["polynomial"])),
-        "layered" => LayeredCsetMaker(Dict{String,Any}(config["layered"])),
-        "grid" => GridCsetMakerPolynomial(Dict{String,Any}(config["grid"])),
-        "destroyed" => DestroyedCsetMaker(Dict{String,Any}(config["destroyed"])),
-        "destroyed_ambiguous" => DestroyedCsetMaker(
-            Dict{String,Any}(get(config, "destroyed_ambiguous", config["destroyed"])),
-=======
         "random" => RandomCsetMaker(config["random"]),
         "complex_topology" =>
             ComplexTopCsetMaker(config["complex_topology"]),
@@ -1233,7 +1191,6 @@
         "destroyed" => DestroyedCsetMaker(config["destroyed"]),
         "destroyed_ambiguous" => DestroyedCsetMaker(
             get(config, "destroyed_ambiguous", config["destroyed"]),
->>>>>>> eb2d689f
         ),
     )
     return CsetFactory(npoint_distribution, config, rng, cset_makers)
@@ -1241,11 +1198,7 @@
 
 
 """
-<<<<<<< HEAD
-    cf::CsetFactory(csetname::String, n::Int64, rng::Random.AbstractRNG; config::Union{Dict{String, Any}, Nothing} = nothing)
-=======
     cf::CsetFactory(csetname::String, n::Int64, rng::Random.AbstractRNG; config::Union{Dict, Nothing} = nothing)
->>>>>>> eb2d689f
 
 Create a new cset, accessing the specialized factory functors held by the caller.
 
@@ -1259,11 +1212,7 @@
     csetname::String,
     n::Int64,
     rng::Random.AbstractRNG;
-<<<<<<< HEAD
-    config::Union{Dict{String,Any},Nothing} = nothing,
-=======
     config::Union{Dict,Nothing} = nothing,
->>>>>>> eb2d689f
 )
     return cf.cset_makers[csetname](n, rng; config = config)
 end
