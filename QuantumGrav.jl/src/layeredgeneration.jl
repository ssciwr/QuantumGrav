"""
    gaussian_dist_cuts(N, n, σ; rng=Random.GLOBAL_RNG)

Create cut points between layers drawn from a Gaussian distribution centered on equal partition sizes.

Inputs:
    N :: Int — total number of elements to partition
    n :: Int — number of layers
    σ :: Float64 — standard deviation for Gaussian offsets from equal partitioning
    rng :: AbstractRNG — random number generator (default: Random.GLOBAL_RNG)

Returns:
    cuts :: Vector{Int} — list of cut indices separating layers (length n-1)
"""
function gaussian_dist_cuts(N::Int64, n::Int64, σ::Float64; rng = Random.GLOBAL_RNG)
    if N < 2 * σ * n
        @warn "N is less than 2×σ×n; partitions may be biased to have more points in earlier layers than in later ones."
    end
    i = 1
    cuts = zeros(n)
    while i < n
        μ = cuts[i]+(N - cuts[i])/(n - i + 1)
        cuts[i+1] = round(Int, μ + σ * randn(rng))
        if N + i - n > cuts[i+1] > cuts[i]
            i+=1
        end
    end
    popfirst!(cuts)
    return cuts
end

"""
    layered_causet(N, n; p=0.5, rng=Random.GLOBAL_RNG)

Generate an n-layered causal set with N elements,
randomly partitioned into n layers,
with each potential link between adjacent layers
included independently with probability p.
Layer sizes are drawn from a Gaussian distribution 
centered around equal partition size.

Inputs:
    N :: Int — total number of elements in the causal set
    n :: Int — number of layers
    p :: Float64 — probability for a link to exist between elements in successive layers
    rng :: AbstractRNG — random number generator to use (default: Random.GLOBAL_RNG)
    standard_deviation :: Float64: standard deviation of the Gaussian around equal partitioning

Returns:
    tcg :: BitArrayCauset - randomly produced layered causal set
    atoms_per_layer :: Vector{Int64} - number of atoms per layer sorted from past to future

Notes:
    The `standard_deviation` keyword controls the spread of the Gaussian in partitioning; if not provided, defaults to `0.1 * N / n`.
    Layer sizes are resampled until within bounds to avoid bias from clamping.
"""
<<<<<<< HEAD
function create_random_layered_causet(N::Int64, n::Int64; p::Float64 = 0.5, rng = Random.GLOBAL_RNG, standard_deviation::Union{Float64,Nothing} = nothing)
    
=======

function create_random_layered_causet(
    N::Int64,
    n::Int64;
    p::Float64 = 0.5,
    rng::Random.AbstractRNG = Random.GLOBAL_RNG,
    standard_deviation::Union{Float64,Nothing} = nothing,
)

>>>>>>> b17b8ed7
    if N < n
        throw(ArgumentError("N (number of atoms) must be at least n (number of layers)."))
    end
    if N < 1
        throw(ArgumentError("N (number of atoms) must be ≥ 1, is $N."))
    end
    if n < 1
        throw(ArgumentError("n (number of layers) must be ≥ 1, is $n."))
    end
    if !(0 < p <= 1)
        throw(ArgumentError("p must be in (0,1], is $p."))
    end
    if !(isnothing(standard_deviation) || standard_deviation > 0)
        throw(ArgumentError("standard_deviation must be >0, is $standard_deviation."))
    end

    σ = isnothing(standard_deviation) ? 0.1 * N / n : standard_deviation

    # Random partition into n layers, Gaussian centered around equal partition
    cuts = gaussian_dist_cuts(N, n, σ; rng = rng)

    sizes = diff([0; cuts; N])

    layers = Vector{Vector{Int}}(undef, n)
    idx = 1
    for i = 1:n
        layers[i] = collect(idx:(idx+sizes[i]-1))
        idx += sizes[i]
    end

    graph = CausalSets.empty_graph(N)   # link matrix
    tcg = CausalSets.empty_graph(N)     # covering relations

    # Random links between successive layers
    for i = 1:(n-1)
        for a in layers[i], b in layers[i+1]
            if rand(rng) < p
                graph.edges[a][b] = true
            end
        end
    end

    # number of atoms per layer

    atoms_per_layer = length.(layers)

    # Transitive closure
    CausalSets.transitive_closure!(graph, tcg)

    return CausalSets.to_bitarray_causet(tcg), atoms_per_layer
end<|MERGE_RESOLUTION|>--- conflicted
+++ resolved
@@ -54,10 +54,6 @@
     The `standard_deviation` keyword controls the spread of the Gaussian in partitioning; if not provided, defaults to `0.1 * N / n`.
     Layer sizes are resampled until within bounds to avoid bias from clamping.
 """
-<<<<<<< HEAD
-function create_random_layered_causet(N::Int64, n::Int64; p::Float64 = 0.5, rng = Random.GLOBAL_RNG, standard_deviation::Union{Float64,Nothing} = nothing)
-    
-=======
 
 function create_random_layered_causet(
     N::Int64,
@@ -67,7 +63,6 @@
     standard_deviation::Union{Float64,Nothing} = nothing,
 )
 
->>>>>>> b17b8ed7
     if N < n
         throw(ArgumentError("N (number of atoms) must be at least n (number of layers)."))
     end
